--- conflicted
+++ resolved
@@ -875,9 +875,6 @@
   return 0;
 }
 
-<<<<<<< HEAD
-/** Replace the exit policy of <b>node</b> with reject *:* */
-=======
 /** Add "reject *:*" to the end of the policy in *<b>dest</b>, allocating
  * *<b>dest</b> as needed. */
 void
@@ -886,8 +883,7 @@
   append_exit_policy_string(dest, "reject *:*");
 }
 
-/** Replace the exit policy of <b>r</b> with reject *:*. */
->>>>>>> cdc59c19
+/** Replace the exit policy of <b>node</b> with reject *:* */
 void
 policies_set_node_exitpolicy_to_reject_all(node_t *node)
 {
