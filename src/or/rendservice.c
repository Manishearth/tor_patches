--- conflicted
+++ resolved
@@ -1064,19 +1064,6 @@
   time_t *access_time;
   const or_options_t *options = get_options();
 
-<<<<<<< HEAD
-#ifndef NON_ANONYMOUS_MODE_ENABLED
-  tor_assert(!(circuit->build_state->onehop_tunnel));
-#endif
-  tor_assert(circuit->rend_data);
-
-  base32_encode(serviceid, REND_SERVICE_ID_LEN_BASE32+1,
-                circuit->rend_data->rend_pk_digest, REND_SERVICE_ID_LEN);
-  log_info(LD_REND, "Received INTRODUCE2 cell for service %s on circ %d.",
-           escaped(serviceid), circuit->_base.n_circ_id);
-
-=======
->>>>>>> 2d276ab9
   if (circuit->_base.purpose != CIRCUIT_PURPOSE_S_INTRO) {
     log_warn(LD_PROTOCOL,
              "Got an INTRODUCE2 over a non-introduction circuit %d.",
@@ -1084,6 +1071,9 @@
     return -1;
   }
 
+#ifndef NON_ANONYMOUS_MODE_ENABLED
+  tor_assert(!(circuit->build_state->onehop_tunnel));
+#endif
   tor_assert(circuit->rend_data);
 
   base32_encode(serviceid, REND_SERVICE_ID_LEN_BASE32+1,
