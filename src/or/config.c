/* Copyright (c) 2001 Matej Pfajfar.
 * Copyright (c) 2001-2004, Roger Dingledine.
 * Copyright (c) 2004-2006, Roger Dingledine, Nick Mathewson.
 * Copyright (c) 2007-2013, The Tor Project, Inc. */
/* See LICENSE for licensing information */

/**
 * \file config.c
 * \brief Code to parse and interpret configuration files.
 **/

#define CONFIG_PRIVATE
#include "or.h"
#include "addressmap.h"
#include "channel.h"
#include "circuitbuild.h"
#include "circuitlist.h"
#include "circuitmux.h"
#include "circuitmux_ewma.h"
#include "config.h"
#include "connection.h"
#include "connection_edge.h"
#include "connection_or.h"
#include "control.h"
#include "confparse.h"
#include "cpuworker.h"
#include "dirserv.h"
#include "dirvote.h"
#include "dns.h"
#include "entrynodes.h"
#include "geoip.h"
#include "hibernate.h"
#include "main.h"
#include "networkstatus.h"
#include "nodelist.h"
#include "policies.h"
#include "relay.h"
#include "rendclient.h"
#include "rendservice.h"
#include "rephist.h"
#include "router.h"
#include "sandbox.h"
#include "util.h"
#include "routerlist.h"
#include "routerset.h"
#include "statefile.h"
#include "transports.h"
#include "ext_orport.h"
#include "torgzip.h"
#ifdef _WIN32
#include <shlobj.h>
#endif

#include "procmon.h"

/* From main.c */
extern int quiet_level;

/** A list of abbreviations and aliases to map command-line options, obsolete
 * option names, or alternative option names, to their current values. */
static config_abbrev_t option_abbrevs_[] = {
  PLURAL(AuthDirBadDirCC),
  PLURAL(AuthDirBadExitCC),
  PLURAL(AuthDirInvalidCC),
  PLURAL(AuthDirRejectCC),
  PLURAL(ExitNode),
  PLURAL(EntryNode),
  PLURAL(ExcludeNode),
  PLURAL(FirewallPort),
  PLURAL(LongLivedPort),
  PLURAL(HiddenServiceNode),
  PLURAL(HiddenServiceExcludeNode),
  PLURAL(NumCPU),
  PLURAL(RendNode),
  PLURAL(RendExcludeNode),
  PLURAL(StrictEntryNode),
  PLURAL(StrictExitNode),
  PLURAL(StrictNode),
  { "l", "Log", 1, 0},
  { "AllowUnverifiedNodes", "AllowInvalidNodes", 0, 0},
  { "AutomapHostSuffixes", "AutomapHostsSuffixes", 0, 0},
  { "AutomapHostOnResolve", "AutomapHostsOnResolve", 0, 0},
  { "BandwidthRateBytes", "BandwidthRate", 0, 0},
  { "BandwidthBurstBytes", "BandwidthBurst", 0, 0},
  { "DirFetchPostPeriod", "StatusFetchPeriod", 0, 0},
  { "DirServer", "DirAuthority", 0, 0}, /* XXXX024 later, make this warn? */
  { "MaxConn", "ConnLimit", 0, 1},
  { "MaxMemInCellQueues", "MaxMemInQueues", 0, 0},
  { "ORBindAddress", "ORListenAddress", 0, 0},
  { "DirBindAddress", "DirListenAddress", 0, 0},
  { "SocksBindAddress", "SocksListenAddress", 0, 0},
  { "UseHelperNodes", "UseEntryGuards", 0, 0},
  { "NumHelperNodes", "NumEntryGuards", 0, 0},
  { "UseEntryNodes", "UseEntryGuards", 0, 0},
  { "NumEntryNodes", "NumEntryGuards", 0, 0},
  { "ResolvConf", "ServerDNSResolvConfFile", 0, 1},
  { "SearchDomains", "ServerDNSSearchDomains", 0, 1},
  { "ServerDNSAllowBrokenResolvConf", "ServerDNSAllowBrokenConfig", 0, 0},
  { "PreferTunnelledDirConns", "PreferTunneledDirConns", 0, 0},
  { "BridgeAuthoritativeDirectory", "BridgeAuthoritativeDir", 0, 0},
  { "HashedControlPassword", "__HashedControlSessionPassword", 1, 0},
  { "StrictEntryNodes", "StrictNodes", 0, 1},
  { "StrictExitNodes", "StrictNodes", 0, 1},
  { "VirtualAddrNetwork", "VirtualAddrNetworkIPv4", 0, 0},
  { "_UseFilteringSSLBufferevents", "UseFilteringSSLBufferevents", 0, 1},
  { NULL, NULL, 0, 0},
};

/** An entry for config_vars: "The option <b>name</b> has type
 * CONFIG_TYPE_<b>conftype</b>, and corresponds to
 * or_options_t.<b>member</b>"
 */
#define VAR(name,conftype,member,initvalue)                             \
  { name, CONFIG_TYPE_ ## conftype, STRUCT_OFFSET(or_options_t, member), \
      initvalue }
/** As VAR, but the option name and member name are the same. */
#define V(member,conftype,initvalue)                                    \
  VAR(#member, conftype, member, initvalue)
/** An entry for config_vars: "The option <b>name</b> is obsolete." */
#define OBSOLETE(name) { name, CONFIG_TYPE_OBSOLETE, 0, NULL }

#define VPORT(member,conftype,initvalue)                                    \
  VAR(#member, conftype, member ## _lines, initvalue)

/** Array of configuration options.  Until we disallow nonstandard
 * abbreviations, order is significant, since the first matching option will
 * be chosen first.
 */
static config_var_t option_vars_[] = {
  OBSOLETE("AccountingMaxKB"),
  V(AccountingMax,               MEMUNIT,  "0 bytes"),
  V(AccountingStart,             STRING,   NULL),
  V(Address,                     STRING,   NULL),
  V(AllowDotExit,                BOOL,     "0"),
  V(AllowInvalidNodes,           CSV,      "middle,rendezvous"),
  V(AllowNonRFC953Hostnames,     BOOL,     "0"),
  V(AllowSingleHopCircuits,      BOOL,     "0"),
  V(AllowSingleHopExits,         BOOL,     "0"),
  V(AlternateBridgeAuthority,    LINELIST, NULL),
  V(AlternateDirAuthority,       LINELIST, NULL),
  OBSOLETE("AlternateHSAuthority"),
  V(AssumeReachable,             BOOL,     "0"),
  V(AuthDirBadDir,               LINELIST, NULL),
  V(AuthDirBadDirCCs,            CSV,      ""),
  V(AuthDirBadExit,              LINELIST, NULL),
  V(AuthDirBadExitCCs,           CSV,      ""),
  V(AuthDirInvalid,              LINELIST, NULL),
  V(AuthDirInvalidCCs,           CSV,      ""),
  V(AuthDirFastGuarantee,        MEMUNIT,  "100 KB"),
  V(AuthDirGuardBWGuarantee,     MEMUNIT,  "2 MB"),
  V(AuthDirReject,               LINELIST, NULL),
  V(AuthDirRejectCCs,            CSV,      ""),
  V(AuthDirRejectUnlisted,       BOOL,     "0"),
  V(AuthDirListBadDirs,          BOOL,     "0"),
  V(AuthDirListBadExits,         BOOL,     "0"),
  V(AuthDirMaxServersPerAddr,    UINT,     "2"),
  V(AuthDirMaxServersPerAuthAddr,UINT,     "5"),
  V(AuthDirHasIPv6Connectivity,  BOOL,     "0"),
  VAR("AuthoritativeDirectory",  BOOL, AuthoritativeDir,    "0"),
  V(AutomapHostsOnResolve,       BOOL,     "0"),
  V(AutomapHostsSuffixes,        CSV,      ".onion,.exit"),
  V(AvoidDiskWrites,             BOOL,     "0"),
  V(BandwidthBurst,              MEMUNIT,  "1 GB"),
  V(BandwidthRate,               MEMUNIT,  "1 GB"),
  V(BridgeAuthoritativeDir,      BOOL,     "0"),
  VAR("Bridge",                  LINELIST, Bridges,    NULL),
  V(BridgePassword,              STRING,   NULL),
  V(BridgeRecordUsageByCountry,  BOOL,     "1"),
  V(BridgeRelay,                 BOOL,     "0"),
  V(CellStatistics,              BOOL,     "0"),
  V(LearnCircuitBuildTimeout,    BOOL,     "1"),
  V(CircuitBuildTimeout,         INTERVAL, "0"),
  V(CircuitIdleTimeout,          INTERVAL, "1 hour"),
  V(CircuitStreamTimeout,        INTERVAL, "0"),
  V(CircuitPriorityHalflife,     DOUBLE,  "-100.0"), /*negative:'Use default'*/
  V(ClientDNSRejectInternalAddresses, BOOL,"1"),
  V(ClientOnly,                  BOOL,     "0"),
  V(ClientPreferIPv6ORPort,      BOOL,     "0"),
  V(ClientRejectInternalAddresses, BOOL,   "1"),
  V(ClientTransportPlugin,       LINELIST, NULL),
  V(ClientUseIPv6,               BOOL,     "0"),
  V(ConsensusParams,             STRING,   NULL),
  V(ConnLimit,                   UINT,     "1000"),
  V(ConnDirectionStatistics,     BOOL,     "0"),
  V(ConstrainedSockets,          BOOL,     "0"),
  V(ConstrainedSockSize,         MEMUNIT,  "8192"),
  V(ContactInfo,                 STRING,   NULL),
  V(ControlListenAddress,        LINELIST, NULL),
  VPORT(ControlPort,                 LINELIST, NULL),
  V(ControlPortFileGroupReadable,BOOL,     "0"),
  V(ControlPortWriteToFile,      FILENAME, NULL),
  V(ControlSocket,               LINELIST, NULL),
  V(ControlSocketsGroupWritable, BOOL,     "0"),
  V(CookieAuthentication,        BOOL,     "0"),
  V(CookieAuthFileGroupReadable, BOOL,     "0"),
  V(CookieAuthFile,              STRING,   NULL),
  V(CountPrivateBandwidth,       BOOL,     "0"),
  V(DataDirectory,               FILENAME, NULL),
  OBSOLETE("DebugLogFile"),
  V(DisableNetwork,              BOOL,     "0"),
  V(DirAllowPrivateAddresses,    BOOL,     "0"),
  V(TestingAuthDirTimeToLearnReachability, INTERVAL, "30 minutes"),
  V(DirListenAddress,            LINELIST, NULL),
  OBSOLETE("DirFetchPeriod"),
  V(DirPolicy,                   LINELIST, NULL),
  VPORT(DirPort,                     LINELIST, NULL),
  V(DirPortFrontPage,            FILENAME, NULL),
  OBSOLETE("DirPostPeriod"),
  OBSOLETE("DirRecordUsageByCountry"),
  OBSOLETE("DirRecordUsageGranularity"),
  OBSOLETE("DirRecordUsageRetainIPs"),
  OBSOLETE("DirRecordUsageSaveInterval"),
  V(DirReqStatistics,            BOOL,     "1"),
  VAR("DirAuthority",            LINELIST, DirAuthorities, NULL),
  V(DirAuthorityFallbackRate,    DOUBLE,   "1.0"),
  V(DisableAllSwap,              BOOL,     "0"),
  V(DisableDebuggerAttachment,   BOOL,     "1"),
  V(DisableIOCP,                 BOOL,     "1"),
  OBSOLETE("DisableV2DirectoryInfo_"),
  V(DynamicDHGroups,             BOOL,     "0"),
  VPORT(DNSPort,                     LINELIST, NULL),
  V(DNSListenAddress,            LINELIST, NULL),
  V(DownloadExtraInfo,           BOOL,     "0"),
  V(TestingEnableConnBwEvent,    BOOL,     "0"),
  V(TestingEnableCellStatsEvent, BOOL,     "0"),
  V(TestingEnableTbEmptyEvent,   BOOL,     "0"),
  V(EnforceDistinctSubnets,      BOOL,     "1"),
  V(EntryNodes,                  ROUTERSET,   NULL),
  V(EntryStatistics,             BOOL,     "0"),
  V(TestingEstimatedDescriptorPropagationTime, INTERVAL, "10 minutes"),
  V(ExcludeNodes,                ROUTERSET, NULL),
  V(ExcludeExitNodes,            ROUTERSET, NULL),
  V(ExcludeSingleHopRelays,      BOOL,     "1"),
  V(ExitNodes,                   ROUTERSET, NULL),
  V(ExitPolicy,                  LINELIST, NULL),
  V(ExitPolicyRejectPrivate,     BOOL,     "1"),
  V(ExitPortStatistics,          BOOL,     "0"),
  V(ExtendAllowPrivateAddresses, BOOL,     "0"),
  VPORT(ExtORPort,               LINELIST, NULL),
  V(ExtORPortCookieAuthFile,     STRING,   NULL),
  V(ExtORPortCookieAuthFileGroupReadable, BOOL, "0"),
  V(ExtraInfoStatistics,         BOOL,     "1"),
  V(FallbackDir,                 LINELIST, NULL),

  OBSOLETE("FallbackNetworkstatusFile"),
  V(FascistFirewall,             BOOL,     "0"),
  V(FirewallPorts,               CSV,      ""),
  V(FastFirstHopPK,              AUTOBOOL, "auto"),
  V(FetchDirInfoEarly,           BOOL,     "0"),
  V(FetchDirInfoExtraEarly,      BOOL,     "0"),
  V(FetchServerDescriptors,      BOOL,     "1"),
  V(FetchHidServDescriptors,     BOOL,     "1"),
  V(FetchUselessDescriptors,     BOOL,     "0"),
  OBSOLETE("FetchV2Networkstatus"),
  V(GeoIPExcludeUnknown,         AUTOBOOL, "auto"),
#ifdef _WIN32
  V(GeoIPFile,                   FILENAME, "<default>"),
  V(GeoIPv6File,                 FILENAME, "<default>"),
#else
  V(GeoIPFile,                   FILENAME,
    SHARE_DATADIR PATH_SEPARATOR "tor" PATH_SEPARATOR "geoip"),
  V(GeoIPv6File,                 FILENAME,
    SHARE_DATADIR PATH_SEPARATOR "tor" PATH_SEPARATOR "geoip6"),
#endif
  OBSOLETE("GiveGuardFlagTo_CVE_2011_2768_VulnerableRelays"),
  OBSOLETE("Group"),
  V(GuardLifetime,               INTERVAL, "0 minutes"),
  V(HardwareAccel,               BOOL,     "0"),
  V(HeartbeatPeriod,             INTERVAL, "6 hours"),
  V(AccelName,                   STRING,   NULL),
  V(AccelDir,                    FILENAME, NULL),
  V(HashedControlPassword,       LINELIST, NULL),
  V(HidServDirectoryV2,          BOOL,     "1"),
  VAR("HiddenServiceDir",    LINELIST_S, RendConfigLines,    NULL),
  OBSOLETE("HiddenServiceExcludeNodes"),
  OBSOLETE("HiddenServiceNodes"),
  VAR("HiddenServiceOptions",LINELIST_V, RendConfigLines,    NULL),
  VAR("HiddenServicePort",   LINELIST_S, RendConfigLines,    NULL),
  VAR("HiddenServiceVersion",LINELIST_S, RendConfigLines,    NULL),
  VAR("HiddenServiceAuthorizeClient",LINELIST_S,RendConfigLines, NULL),
  V(HidServAuth,                 LINELIST, NULL),
  OBSOLETE("HSAuthoritativeDir"),
  OBSOLETE("HSAuthorityRecordStats"),
  V(CloseHSClientCircuitsImmediatelyOnTimeout, BOOL, "0"),
  V(CloseHSServiceRendCircuitsImmediatelyOnTimeout, BOOL, "0"),
  V(HTTPProxy,                   STRING,   NULL),
  V(HTTPProxyAuthenticator,      STRING,   NULL),
  V(HTTPSProxy,                  STRING,   NULL),
  V(HTTPSProxyAuthenticator,     STRING,   NULL),
  V(IPv6Exit,                    BOOL,     "0"),
  VAR("ServerTransportPlugin",   LINELIST, ServerTransportPlugin,  NULL),
  V(ServerTransportListenAddr,   LINELIST, NULL),
  V(ServerTransportOptions,      LINELIST, NULL),
  V(Socks4Proxy,                 STRING,   NULL),
  V(Socks5Proxy,                 STRING,   NULL),
  V(Socks5ProxyUsername,         STRING,   NULL),
  V(Socks5ProxyPassword,         STRING,   NULL),
  OBSOLETE("IgnoreVersion"),
  V(KeepalivePeriod,             INTERVAL, "5 minutes"),
  VAR("Log",                     LINELIST, Logs,             NULL),
  V(LogMessageDomains,           BOOL,     "0"),
  OBSOLETE("LinkPadding"),
  OBSOLETE("LogLevel"),
  OBSOLETE("LogFile"),
  V(LogTimeGranularity,          MSEC_INTERVAL, "1 second"),
  V(LongLivedPorts,              CSV,
        "21,22,706,1863,5050,5190,5222,5223,6523,6667,6697,8300"),
  VAR("MapAddress",              LINELIST, AddressMap,           NULL),
  V(MaxAdvertisedBandwidth,      MEMUNIT,  "1 GB"),
  V(MaxCircuitDirtiness,         INTERVAL, "10 minutes"),
  V(MaxClientCircuitsPending,    UINT,     "32"),
  VAR("MaxMemInQueues",          MEMUNIT,   MaxMemInQueues_raw, "0"),
  OBSOLETE("MaxOnionsPending"),
  V(MaxOnionQueueDelay,          MSEC_INTERVAL, "1750 msec"),
  V(MinMeasuredBWsForAuthToIgnoreAdvertised, INT, "500"),
  OBSOLETE("MonthlyAccountingStart"),
  V(MyFamily,                    STRING,   NULL),
  V(NewCircuitPeriod,            INTERVAL, "30 seconds"),
  VAR("NamingAuthoritativeDirectory",BOOL, NamingAuthoritativeDir, "0"),
  V(NATDListenAddress,           LINELIST, NULL),
  VPORT(NATDPort,                    LINELIST, NULL),
  V(Nickname,                    STRING,   NULL),
  V(PredictedPortsRelevanceTime,  INTERVAL, "1 hour"),
  V(WarnUnsafeSocks,              BOOL,     "1"),
  OBSOLETE("NoPublish"),
  VAR("NodeFamily",              LINELIST, NodeFamilies,         NULL),
  V(NumCPUs,                     UINT,     "0"),
  V(NumDirectoryGuards,          UINT,     "0"),
  V(NumEntryGuards,              UINT,     "0"),
  V(ORListenAddress,             LINELIST, NULL),
  VPORT(ORPort,                      LINELIST, NULL),
  V(OutboundBindAddress,         LINELIST,   NULL),

  OBSOLETE("PathBiasDisableRate"),
  V(PathBiasCircThreshold,       INT,      "-1"),
  V(PathBiasNoticeRate,          DOUBLE,   "-1"),
  V(PathBiasWarnRate,            DOUBLE,   "-1"),
  V(PathBiasExtremeRate,         DOUBLE,   "-1"),
  V(PathBiasScaleThreshold,      INT,      "-1"),
  OBSOLETE("PathBiasScaleFactor"),
  OBSOLETE("PathBiasMultFactor"),
  V(PathBiasDropGuards,          AUTOBOOL, "0"),
  OBSOLETE("PathBiasUseCloseCounts"),

  V(PathBiasUseThreshold,       INT,      "-1"),
  V(PathBiasNoticeUseRate,          DOUBLE,   "-1"),
  V(PathBiasExtremeUseRate,         DOUBLE,   "-1"),
  V(PathBiasScaleUseThreshold,      INT,      "-1"),

  V(PathsNeededToBuildCircuits,  DOUBLE,   "-1"),
  OBSOLETE("PathlenCoinWeight"),
  V(PerConnBWBurst,              MEMUNIT,  "0"),
  V(PerConnBWRate,               MEMUNIT,  "0"),
  V(PidFile,                     STRING,   NULL),
  V(TestingTorNetwork,           BOOL,     "0"),
  V(TestingMinExitFlagThreshold, MEMUNIT,  "0"),
  V(TestingMinFastFlagThreshold, MEMUNIT,  "0"),
  V(OptimisticData,              AUTOBOOL, "auto"),
  V(PortForwarding,              BOOL,     "0"),
  V(PortForwardingHelper,        FILENAME, "tor-fw-helper"),
  OBSOLETE("PreferTunneledDirConns"),
  V(ProtocolWarnings,            BOOL,     "0"),
  V(PublishServerDescriptor,     CSV,      "1"),
  V(PublishHidServDescriptors,   BOOL,     "1"),
  V(ReachableAddresses,          LINELIST, NULL),
  V(ReachableDirAddresses,       LINELIST, NULL),
  V(ReachableORAddresses,        LINELIST, NULL),
  V(RecommendedVersions,         LINELIST, NULL),
  V(RecommendedClientVersions,   LINELIST, NULL),
  V(RecommendedServerVersions,   LINELIST, NULL),
  OBSOLETE("RedirectExit"),
  V(RefuseUnknownExits,          AUTOBOOL, "auto"),
  V(RejectPlaintextPorts,        CSV,      ""),
  V(RelayBandwidthBurst,         MEMUNIT,  "0"),
  V(RelayBandwidthRate,          MEMUNIT,  "0"),
  OBSOLETE("RendExcludeNodes"),
  OBSOLETE("RendNodes"),
  V(RendPostPeriod,              INTERVAL, "1 hour"),
  V(RephistTrackTime,            INTERVAL, "24 hours"),
  OBSOLETE("RouterFile"),
  V(RunAsDaemon,                 BOOL,     "0"),
//  V(RunTesting,                  BOOL,     "0"),
  OBSOLETE("RunTesting"), // currently unused
  V(Sandbox,                     BOOL,     "0"),
  V(SafeLogging,                 STRING,   "1"),
  V(SafeSocks,                   BOOL,     "0"),
  V(ServerDNSAllowBrokenConfig,  BOOL,     "1"),
  V(ServerDNSAllowNonRFC953Hostnames, BOOL,"0"),
  V(ServerDNSDetectHijacking,    BOOL,     "1"),
  V(ServerDNSRandomizeCase,      BOOL,     "1"),
  V(ServerDNSResolvConfFile,     STRING,   NULL),
  V(ServerDNSSearchDomains,      BOOL,     "0"),
  V(ServerDNSTestAddresses,      CSV,
      "www.google.com,www.mit.edu,www.yahoo.com,www.slashdot.org"),
  V(ShutdownWaitLength,          INTERVAL, "30 seconds"),
  V(SocksListenAddress,          LINELIST, NULL),
  V(SocksPolicy,                 LINELIST, NULL),
  VPORT(SocksPort,                   LINELIST, NULL),
  V(SocksTimeout,                INTERVAL, "2 minutes"),
  V(SSLKeyLifetime,              INTERVAL, "0"),
  OBSOLETE("StatusFetchPeriod"),
  V(StrictNodes,                 BOOL,     "0"),
  V(Support022HiddenServices,    AUTOBOOL, "auto"),
  OBSOLETE("SysLog"),
  V(TestSocks,                   BOOL,     "0"),
  OBSOLETE("TestVia"),
  V(TokenBucketRefillInterval,   MSEC_INTERVAL, "100 msec"),
  V(Tor2webMode,                 BOOL,     "0"),
  V(TLSECGroup,                  STRING,   NULL),
  V(TrackHostExits,              CSV,      NULL),
  V(TrackHostExitsExpire,        INTERVAL, "30 minutes"),
  OBSOLETE("TrafficShaping"),
  V(TransListenAddress,          LINELIST, NULL),
  VPORT(TransPort,                   LINELIST, NULL),
  V(TransProxyType,              STRING,   "default"),
  OBSOLETE("TunnelDirConns"),
  V(UpdateBridgesFromAuthority,  BOOL,     "0"),
  V(UseBridges,                  BOOL,     "0"),
  V(UseEntryGuards,              BOOL,     "1"),
  V(UseEntryGuardsAsDirGuards,   BOOL,     "1"),
  V(UseMicrodescriptors,         AUTOBOOL, "auto"),
  V(UseNTorHandshake,            AUTOBOOL, "1"),
  V(User,                        STRING,   NULL),
  V(UserspaceIOCPBuffers,        BOOL,     "0"),
  OBSOLETE("V1AuthoritativeDirectory"),
  OBSOLETE("V2AuthoritativeDirectory"),
  VAR("V3AuthoritativeDirectory",BOOL, V3AuthoritativeDir,   "0"),
  V(TestingV3AuthInitialVotingInterval, INTERVAL, "30 minutes"),
  V(TestingV3AuthInitialVoteDelay, INTERVAL, "5 minutes"),
  V(TestingV3AuthInitialDistDelay, INTERVAL, "5 minutes"),
  V(TestingV3AuthVotingStartOffset, INTERVAL, "0"),
  V(V3AuthVotingInterval,        INTERVAL, "1 hour"),
  V(V3AuthVoteDelay,             INTERVAL, "5 minutes"),
  V(V3AuthDistDelay,             INTERVAL, "5 minutes"),
  V(V3AuthNIntervalsValid,       UINT,     "3"),
  V(V3AuthUseLegacyKey,          BOOL,     "0"),
  V(V3BandwidthsFile,            FILENAME, NULL),
  VAR("VersioningAuthoritativeDirectory",BOOL,VersioningAuthoritativeDir, "0"),
  V(VirtualAddrNetworkIPv4,      STRING,   "127.192.0.0/10"),
  V(VirtualAddrNetworkIPv6,      STRING,   "[FE80::]/10"),
  V(WarnPlaintextPorts,          CSV,      "23,109,110,143"),
  V(UseFilteringSSLBufferevents, BOOL,    "0"),
  VAR("__ReloadTorrcOnSIGHUP",   BOOL,  ReloadTorrcOnSIGHUP,      "1"),
  VAR("__AllDirActionsPrivate",  BOOL,  AllDirActionsPrivate,     "0"),
  VAR("__DisablePredictedCircuits",BOOL,DisablePredictedCircuits, "0"),
  VAR("__LeaveStreamsUnattached",BOOL,  LeaveStreamsUnattached,   "0"),
  VAR("__HashedControlSessionPassword", LINELIST, HashedControlSessionPassword,
      NULL),
  VAR("__OwningControllerProcess",STRING,OwningControllerProcess, NULL),
  V(MinUptimeHidServDirectoryV2, INTERVAL, "25 hours"),
  V(VoteOnHidServDirectoriesV2,  BOOL,     "1"),
  V(TestingServerDownloadSchedule, CSV_INTERVAL, "0, 0, 0, 60, 60, 120, "
                                 "300, 900, 2147483647"),
  V(TestingClientDownloadSchedule, CSV_INTERVAL, "0, 0, 60, 300, 600, "
                                 "2147483647"),
  V(TestingServerConsensusDownloadSchedule, CSV_INTERVAL, "0, 0, 60, "
                                 "300, 600, 1800, 1800, 1800, 1800, "
                                 "1800, 3600, 7200"),
  V(TestingClientConsensusDownloadSchedule, CSV_INTERVAL, "0, 0, 60, "
                                 "300, 600, 1800, 3600, 3600, 3600, "
                                 "10800, 21600, 43200"),
  V(TestingBridgeDownloadSchedule, CSV_INTERVAL, "3600, 900, 900, 3600"),
  V(TestingClientMaxIntervalWithoutRequest, INTERVAL, "10 minutes"),
  V(TestingDirConnectionMaxStall, INTERVAL, "5 minutes"),
  V(TestingConsensusMaxDownloadTries, UINT, "8"),
  V(TestingDescriptorMaxDownloadTries, UINT, "8"),
  V(TestingMicrodescMaxDownloadTries, UINT, "8"),
  V(TestingCertMaxDownloadTries, UINT, "8"),
  V(TestingDirAuthVoteGuard, ROUTERSET, NULL),
  VAR("___UsingTestNetworkDefaults", BOOL, UsingTestNetworkDefaults_, "0"),

  { NULL, CONFIG_TYPE_OBSOLETE, 0, NULL }
};

/** Override default values with these if the user sets the TestingTorNetwork
 * option. */
static const config_var_t testing_tor_network_defaults[] = {
  V(ServerDNSAllowBrokenConfig,  BOOL,     "1"),
  V(DirAllowPrivateAddresses,    BOOL,     "1"),
  V(EnforceDistinctSubnets,      BOOL,     "0"),
  V(AssumeReachable,             BOOL,     "1"),
  V(AuthDirMaxServersPerAddr,    UINT,     "0"),
  V(AuthDirMaxServersPerAuthAddr,UINT,     "0"),
  V(ClientDNSRejectInternalAddresses, BOOL,"0"),
  V(ClientRejectInternalAddresses, BOOL,   "0"),
  V(CountPrivateBandwidth,       BOOL,     "1"),
  V(ExitPolicyRejectPrivate,     BOOL,     "0"),
  V(ExtendAllowPrivateAddresses, BOOL,     "1"),
  V(V3AuthVotingInterval,        INTERVAL, "5 minutes"),
  V(V3AuthVoteDelay,             INTERVAL, "20 seconds"),
  V(V3AuthDistDelay,             INTERVAL, "20 seconds"),
  V(TestingV3AuthInitialVotingInterval, INTERVAL, "5 minutes"),
  V(TestingV3AuthInitialVoteDelay, INTERVAL, "20 seconds"),
  V(TestingV3AuthInitialDistDelay, INTERVAL, "20 seconds"),
  V(TestingV3AuthVotingStartOffset, INTERVAL, "0"),
  V(TestingAuthDirTimeToLearnReachability, INTERVAL, "0 minutes"),
  V(TestingEstimatedDescriptorPropagationTime, INTERVAL, "0 minutes"),
  V(MinUptimeHidServDirectoryV2, INTERVAL, "0 minutes"),
  V(TestingServerDownloadSchedule, CSV_INTERVAL, "0, 0, 0, 5, 10, 15, "
                                 "20, 30, 60"),
  V(TestingClientDownloadSchedule, CSV_INTERVAL, "0, 0, 5, 10, 15, 20, "
                                 "30, 60"),
  V(TestingServerConsensusDownloadSchedule, CSV_INTERVAL, "0, 0, 5, 10, "
                                 "15, 20, 30, 60"),
  V(TestingClientConsensusDownloadSchedule, CSV_INTERVAL, "0, 0, 5, 10, "
                                 "15, 20, 30, 60"),
  V(TestingBridgeDownloadSchedule, CSV_INTERVAL, "60, 30, 30, 60"),
  V(TestingClientMaxIntervalWithoutRequest, INTERVAL, "5 seconds"),
  V(TestingDirConnectionMaxStall, INTERVAL, "30 seconds"),
  V(TestingConsensusMaxDownloadTries, UINT, "80"),
  V(TestingDescriptorMaxDownloadTries, UINT, "80"),
  V(TestingMicrodescMaxDownloadTries, UINT, "80"),
  V(TestingCertMaxDownloadTries, UINT, "80"),
  V(TestingEnableConnBwEvent,    BOOL,     "1"),
  V(TestingEnableCellStatsEvent, BOOL,     "1"),
  V(TestingEnableTbEmptyEvent,   BOOL,     "1"),
  VAR("___UsingTestNetworkDefaults", BOOL, UsingTestNetworkDefaults_, "1"),

  { NULL, CONFIG_TYPE_OBSOLETE, 0, NULL }
};

#undef VAR
#undef V
#undef OBSOLETE

#ifdef _WIN32
static char *get_windows_conf_root(void);
#endif
static int options_act_reversible(const or_options_t *old_options, char **msg);
static int options_act(const or_options_t *old_options);
static int options_transition_allowed(const or_options_t *old,
                                      const or_options_t *new,
                                      char **msg);
static int options_transition_affects_workers(
      const or_options_t *old_options, const or_options_t *new_options);
static int options_transition_affects_descriptor(
      const or_options_t *old_options, const or_options_t *new_options);
static int check_nickname_list(char **lst, const char *name, char **msg);

static int parse_client_transport_line(const or_options_t *options,
                                       const char *line, int validate_only);

static int parse_server_transport_line(const or_options_t *options,
                                       const char *line, int validate_only);
static char *get_bindaddr_from_transport_listen_line(const char *line,
                                                     const char *transport);
static int parse_dir_authority_line(const char *line,
                                 dirinfo_type_t required_type,
                                 int validate_only);
static int parse_dir_fallback_line(const char *line,
                                   int validate_only);
static void port_cfg_free(port_cfg_t *port);
static int parse_ports(or_options_t *options, int validate_only,
                              char **msg_out, int *n_ports_out);
static int check_server_ports(const smartlist_t *ports,
                              const or_options_t *options);

static int validate_data_directory(or_options_t *options);
static int write_configuration_file(const char *fname,
                                    const or_options_t *options);
static int options_init_logs(or_options_t *options, int validate_only);

static void init_libevent(const or_options_t *options);
static int opt_streq(const char *s1, const char *s2);
static int parse_outbound_addresses(or_options_t *options, int validate_only,
                                    char **msg);
static void config_maybe_load_geoip_files_(const or_options_t *options,
                                           const or_options_t *old_options);
static int options_validate_cb(void *old_options, void *options,
                               void *default_options,
                               int from_setconf, char **msg);
static uint64_t compute_real_max_mem_in_queues(const uint64_t val,
                                               int log_guess);

/** Magic value for or_options_t. */
#define OR_OPTIONS_MAGIC 9090909

/** Configuration format for or_options_t. */
STATIC config_format_t options_format = {
  sizeof(or_options_t),
  OR_OPTIONS_MAGIC,
  STRUCT_OFFSET(or_options_t, magic_),
  option_abbrevs_,
  option_vars_,
  options_validate_cb,
  NULL
};

/*
 * Functions to read and write the global options pointer.
 */

/** Command-line and config-file options. */
static or_options_t *global_options = NULL;
/** The fallback options_t object; this is where we look for options not
 * in torrc before we fall back to Tor's defaults. */
static or_options_t *global_default_options = NULL;
/** Name of most recently read torrc file. */
static char *torrc_fname = NULL;
/** Name of the most recently read torrc-defaults file.*/
static char *torrc_defaults_fname;
/** Configuration options set by command line. */
static config_line_t *global_cmdline_options = NULL;
/** Non-configuration options set by the command line */
static config_line_t *global_cmdline_only_options = NULL;
/** Boolean: Have we parsed the command line? */
static int have_parsed_cmdline = 0;
/** Contents of most recently read DirPortFrontPage file. */
static char *global_dirfrontpagecontents = NULL;
/** List of port_cfg_t for all configured ports. */
static smartlist_t *configured_ports = NULL;

/** Return the contents of our frontpage string, or NULL if not configured. */
const char *
get_dirportfrontpage(void)
{
  return global_dirfrontpagecontents;
}

/** Return the currently configured options. */
or_options_t *
get_options_mutable(void)
{
  tor_assert(global_options);
  return global_options;
}

/** Returns the currently configured options */
MOCK_IMPL(const or_options_t *,
get_options,(void))
{
  return get_options_mutable();
}

/** Change the current global options to contain <b>new_val</b> instead of
 * their current value; take action based on the new value; free the old value
 * as necessary.  Returns 0 on success, -1 on failure.
 */
int
set_options(or_options_t *new_val, char **msg)
{
  int i;
  smartlist_t *elements;
  config_line_t *line;
  or_options_t *old_options = global_options;
  global_options = new_val;
  /* Note that we pass the *old* options below, for comparison. It
   * pulls the new options directly out of global_options. */
  if (options_act_reversible(old_options, msg)<0) {
    tor_assert(*msg);
    global_options = old_options;
    return -1;
  }
  if (options_act(old_options) < 0) { /* acting on the options failed. die. */
    log_err(LD_BUG,
            "Acting on config options left us in a broken state. Dying.");
    exit(1);
  }
  /* Issues a CONF_CHANGED event to notify controller of the change. If Tor is
   * just starting up then the old_options will be undefined. */
  if (old_options && old_options != global_options) {
    elements = smartlist_new();
    for (i=0; options_format.vars[i].name; ++i) {
      const config_var_t *var = &options_format.vars[i];
      const char *var_name = var->name;
      if (var->type == CONFIG_TYPE_LINELIST_S ||
          var->type == CONFIG_TYPE_OBSOLETE) {
        continue;
      }
      if (!config_is_same(&options_format, new_val, old_options, var_name)) {
        line = config_get_assigned_option(&options_format, new_val,
                                          var_name, 1);

        if (line) {
          config_line_t *next;
          for (; line; line = next) {
            next = line->next;
            smartlist_add(elements, line->key);
            smartlist_add(elements, line->value);
            tor_free(line);
          }
        } else {
          smartlist_add(elements, tor_strdup(options_format.vars[i].name));
          smartlist_add(elements, NULL);
        }
      }
    }
    control_event_conf_changed(elements);
    SMARTLIST_FOREACH(elements, char *, cp, tor_free(cp));
    smartlist_free(elements);
  }

  if (old_options != global_options)
    config_free(&options_format, old_options);

  return 0;
}

extern const char tor_git_revision[]; /* from tor_main.c */

/** The version of this Tor process, as parsed. */
static char *the_tor_version = NULL;
/** A shorter version of this Tor process's version, for export in our router
 *  descriptor.  (Does not include the git version, if any.) */
static char *the_short_tor_version = NULL;

/** Return the current Tor version. */
const char *
get_version(void)
{
  if (the_tor_version == NULL) {
    if (strlen(tor_git_revision)) {
      tor_asprintf(&the_tor_version, "%s (git-%s)", get_short_version(),
                   tor_git_revision);
    } else {
      the_tor_version = tor_strdup(get_short_version());
    }
  }
  return the_tor_version;
}

/** Return the current Tor version, without any git tag. */
const char *
get_short_version(void)
{

  if (the_short_tor_version == NULL) {
#ifdef TOR_BUILD_TAG
    tor_asprintf(&the_short_tor_version, "%s (%s)", VERSION, TOR_BUILD_TAG);
#else
    the_short_tor_version = tor_strdup(VERSION);
#endif
  }
  return the_short_tor_version;
}

/** Release additional memory allocated in options
 */
STATIC void
or_options_free(or_options_t *options)
{
  if (!options)
    return;

  routerset_free(options->ExcludeExitNodesUnion_);
  if (options->NodeFamilySets) {
    SMARTLIST_FOREACH(options->NodeFamilySets, routerset_t *,
                      rs, routerset_free(rs));
    smartlist_free(options->NodeFamilySets);
  }
  tor_free(options->BridgePassword_AuthDigest_);
  tor_free(options->command_arg);
  config_free(&options_format, options);
}

/** Release all memory and resources held by global configuration structures.
 */
void
config_free_all(void)
{
  or_options_free(global_options);
  global_options = NULL;
  or_options_free(global_default_options);
  global_default_options = NULL;

  config_free_lines(global_cmdline_options);
  global_cmdline_options = NULL;

  config_free_lines(global_cmdline_only_options);
  global_cmdline_only_options = NULL;

  if (configured_ports) {
    SMARTLIST_FOREACH(configured_ports,
                      port_cfg_t *, p, port_cfg_free(p));
    smartlist_free(configured_ports);
    configured_ports = NULL;
  }

  tor_free(torrc_fname);
  tor_free(torrc_defaults_fname);
  tor_free(the_tor_version);
  tor_free(global_dirfrontpagecontents);

  tor_free(the_short_tor_version);
  tor_free(the_tor_version);
}

/** Make <b>address</b> -- a piece of information related to our operation as
 * a client -- safe to log according to the settings in options->SafeLogging,
 * and return it.
 *
 * (We return "[scrubbed]" if SafeLogging is "1", and address otherwise.)
 */
const char *
safe_str_client(const char *address)
{
  tor_assert(address);
  if (get_options()->SafeLogging_ == SAFELOG_SCRUB_ALL)
    return "[scrubbed]";
  else
    return address;
}

/** Make <b>address</b> -- a piece of information of unspecified sensitivity
 * -- safe to log according to the settings in options->SafeLogging, and
 * return it.
 *
 * (We return "[scrubbed]" if SafeLogging is anything besides "0", and address
 * otherwise.)
 */
const char *
safe_str(const char *address)
{
  tor_assert(address);
  if (get_options()->SafeLogging_ != SAFELOG_SCRUB_NONE)
    return "[scrubbed]";
  else
    return address;
}

/** Equivalent to escaped(safe_str_client(address)).  See reentrancy note on
 * escaped(): don't use this outside the main thread, or twice in the same
 * log statement. */
const char *
escaped_safe_str_client(const char *address)
{
  if (get_options()->SafeLogging_ == SAFELOG_SCRUB_ALL)
    return "[scrubbed]";
  else
    return escaped(address);
}

/** Equivalent to escaped(safe_str(address)).  See reentrancy note on
 * escaped(): don't use this outside the main thread, or twice in the same
 * log statement. */
const char *
escaped_safe_str(const char *address)
{
  if (get_options()->SafeLogging_ != SAFELOG_SCRUB_NONE)
    return "[scrubbed]";
  else
    return escaped(address);
}

/** Add the default directory authorities directly into the trusted dir list,
 * but only add them insofar as they share bits with <b>type</b>. */
static void
add_default_trusted_dir_authorities(dirinfo_type_t type)
{
  int i;
  const char *authorities[] = {
    "moria1 orport=9101 "
      "v3ident=D586D18309DED4CD6D57C18FDB97EFA96D330566 "
      "128.31.0.39:9131 9695 DFC3 5FFE B861 329B 9F1A B04C 4639 7020 CE31",
    "tor26 orport=443 v3ident=14C131DFC5C6F93646BE72FA1401C02A8DF2E8B4 "
      "86.59.21.38:80 847B 1F85 0344 D787 6491 A548 92F9 0493 4E4E B85D",
    "dizum orport=443 v3ident=E8A9C45EDE6D711294FADF8E7951F4DE6CA56B58 "
      "194.109.206.212:80 7EA6 EAD6 FD83 083C 538F 4403 8BBF A077 587D D755",
    "Tonga orport=443 bridge 82.94.251.203:80 "
      "4A0C CD2D DC79 9508 3D73 F5D6 6710 0C8A 5831 F16D",
    "gabelmoo orport=443 "
      "v3ident=ED03BB616EB2F60BEC80151114BB25CEF515B226 "
      "131.188.40.189:80 F204 4413 DAC2 E02E 3D6B CF47 35A1 9BCA 1DE9 7281",
<<<<<<< HEAD
    "dannenberg orport=443 "
      "v3ident=585769C78764D58426B8B52B6651A5A71137189A "
=======
    "dannenberg orport=443 no-v2 "
      "v3ident=0232AF901C31A04EE9848595AF9BB7620D4C5B2E "
>>>>>>> 11f63d26
      "193.23.244.244:80 7BE6 83E6 5D48 1413 21C5 ED92 F075 C553 64AC 7123",
    "urras orport=80 v3ident=80550987E1D626E3EBA5E5E75A458DE0626D088C "
      "208.83.223.34:443 0AD3 FA88 4D18 F89E EA2D 89C0 1937 9E0E 7FD9 4417",
    "maatuska orport=80 "
      "v3ident=49015F787433103580E3B66A1707A00E60F2D15B "
      "171.25.193.9:443 BD6A 8292 55CB 08E6 6FBE 7D37 4836 3586 E46B 3810",
    "Faravahar orport=443 "
      "v3ident=EFCBE720AB3A82B99F9E953CD5BF50F7EEFC7B97 "
      "154.35.175.225:80 CF6D 0AAF B385 BE71 B8E1 11FC 5CFF 4B47 9237 33BC",
    "longclaw orport=443 "
      "v3ident=23D15D965BC35114467363C165C4F724B64B4F66 "
      "199.254.238.52:80 74A9 1064 6BCE EFBC D2E8 74FC 1DC9 9743 0F96 8145",
    NULL
  };
  for (i=0; authorities[i]; i++) {
    if (parse_dir_authority_line(authorities[i], type, 0)<0) {
      log_err(LD_BUG, "Couldn't parse internal DirAuthority line %s",
              authorities[i]);
    }
  }
}

/** Add the default fallback directory servers into the fallback directory
 * server list. */
static void
add_default_fallback_dir_servers(void)
{
  int i;
  const char *fallback[] = {
    NULL
  };
  for (i=0; fallback[i]; i++) {
    if (parse_dir_fallback_line(fallback[i], 0)<0) {
      log_err(LD_BUG, "Couldn't parse internal FallbackDir line %s",
              fallback[i]);
    }
  }
}

/** Look at all the config options for using alternate directory
 * authorities, and make sure none of them are broken. Also, warn the
 * user if we changed any dangerous ones.
 */
static int
validate_dir_servers(or_options_t *options, or_options_t *old_options)
{
  config_line_t *cl;

  if (options->DirAuthorities &&
      (options->AlternateDirAuthority || options->AlternateBridgeAuthority)) {
    log_warn(LD_CONFIG,
             "You cannot set both DirAuthority and Alternate*Authority.");
    return -1;
  }

  /* do we want to complain to the user about being partitionable? */
  if ((options->DirAuthorities &&
       (!old_options ||
        !config_lines_eq(options->DirAuthorities,
                         old_options->DirAuthorities))) ||
      (options->AlternateDirAuthority &&
       (!old_options ||
        !config_lines_eq(options->AlternateDirAuthority,
                         old_options->AlternateDirAuthority)))) {
    log_warn(LD_CONFIG,
             "You have used DirAuthority or AlternateDirAuthority to "
             "specify alternate directory authorities in "
             "your configuration. This is potentially dangerous: it can "
             "make you look different from all other Tor users, and hurt "
             "your anonymity. Even if you've specified the same "
             "authorities as Tor uses by default, the defaults could "
             "change in the future. Be sure you know what you're doing.");
  }

  /* Now go through the four ways you can configure an alternate
   * set of directory authorities, and make sure none are broken. */
  for (cl = options->DirAuthorities; cl; cl = cl->next)
    if (parse_dir_authority_line(cl->value, NO_DIRINFO, 1)<0)
      return -1;
  for (cl = options->AlternateBridgeAuthority; cl; cl = cl->next)
    if (parse_dir_authority_line(cl->value, NO_DIRINFO, 1)<0)
      return -1;
  for (cl = options->AlternateDirAuthority; cl; cl = cl->next)
    if (parse_dir_authority_line(cl->value, NO_DIRINFO, 1)<0)
      return -1;
  for (cl = options->FallbackDir; cl; cl = cl->next)
    if (parse_dir_fallback_line(cl->value, 1)<0)
      return -1;
  return 0;
}

/** Look at all the config options and assign new dir authorities
 * as appropriate.
 */
static int
consider_adding_dir_servers(const or_options_t *options,
                            const or_options_t *old_options)
{
  config_line_t *cl;
  int need_to_update =
    !smartlist_len(router_get_trusted_dir_servers()) ||
    !smartlist_len(router_get_fallback_dir_servers()) || !old_options ||
    !config_lines_eq(options->DirAuthorities, old_options->DirAuthorities) ||
    !config_lines_eq(options->FallbackDir, old_options->FallbackDir) ||
    !config_lines_eq(options->AlternateBridgeAuthority,
                     old_options->AlternateBridgeAuthority) ||
    !config_lines_eq(options->AlternateDirAuthority,
                     old_options->AlternateDirAuthority);

  if (!need_to_update)
    return 0; /* all done */

  /* Start from a clean slate. */
  clear_dir_servers();

  if (!options->DirAuthorities) {
    /* then we may want some of the defaults */
    dirinfo_type_t type = NO_DIRINFO;
    if (!options->AlternateBridgeAuthority)
      type |= BRIDGE_DIRINFO;
    if (!options->AlternateDirAuthority)
      type |= V3_DIRINFO | EXTRAINFO_DIRINFO | MICRODESC_DIRINFO;
    add_default_trusted_dir_authorities(type);
  }
  if (!options->FallbackDir)
    add_default_fallback_dir_servers();

  for (cl = options->DirAuthorities; cl; cl = cl->next)
    if (parse_dir_authority_line(cl->value, NO_DIRINFO, 0)<0)
      return -1;
  for (cl = options->AlternateBridgeAuthority; cl; cl = cl->next)
    if (parse_dir_authority_line(cl->value, NO_DIRINFO, 0)<0)
      return -1;
  for (cl = options->AlternateDirAuthority; cl; cl = cl->next)
    if (parse_dir_authority_line(cl->value, NO_DIRINFO, 0)<0)
      return -1;
  for (cl = options->FallbackDir; cl; cl = cl->next)
    if (parse_dir_fallback_line(cl->value, 0)<0)
      return -1;
  return 0;
}

/** Fetch the active option list, and take actions based on it. All of the
 * things we do should survive being done repeatedly.  If present,
 * <b>old_options</b> contains the previous value of the options.
 *
 * Return 0 if all goes well, return -1 if things went badly.
 */
static int
options_act_reversible(const or_options_t *old_options, char **msg)
{
  smartlist_t *new_listeners = smartlist_new();
  smartlist_t *replaced_listeners = smartlist_new();
  static int libevent_initialized = 0;
  or_options_t *options = get_options_mutable();
  int running_tor = options->command == CMD_RUN_TOR;
  int set_conn_limit = 0;
  int r = -1;
  int logs_marked = 0;
  int old_min_log_level = get_min_log_level();

  /* Daemonize _first_, since we only want to open most of this stuff in
   * the subprocess.  Libevent bases can't be reliably inherited across
   * processes. */
  if (running_tor && options->RunAsDaemon) {
    /* No need to roll back, since you can't change the value. */
    start_daemon();
  }

#ifndef HAVE_SYS_UN_H
  if (options->ControlSocket || options->ControlSocketsGroupWritable) {
    *msg = tor_strdup("Unix domain sockets (ControlSocket) not supported "
                      "on this OS/with this build.");
    goto rollback;
  }
#else
  if (options->ControlSocketsGroupWritable && !options->ControlSocket) {
    *msg = tor_strdup("Setting ControlSocketGroupWritable without setting"
                      "a ControlSocket makes no sense.");
    goto rollback;
  }
#endif

  if (running_tor) {
    int n_ports=0;
    /* We need to set the connection limit before we can open the listeners. */
    if (! sandbox_is_active()) {
      if (set_max_file_descriptors((unsigned)options->ConnLimit,
                                   &options->ConnLimit_) < 0) {
        *msg = tor_strdup("Problem with ConnLimit value. "
                          "See logs for details.");
        goto rollback;
      }
      set_conn_limit = 1;
    } else {
      tor_assert(old_options);
      options->ConnLimit_ = old_options->ConnLimit_;
    }

    /* Set up libevent.  (We need to do this before we can register the
     * listeners as listeners.) */
    if (running_tor && !libevent_initialized) {
      init_libevent(options);
      libevent_initialized = 1;
    }

    /* Adjust the port configuration so we can launch listeners. */
    if (parse_ports(options, 0, msg, &n_ports)) {
      if (!*msg)
        *msg = tor_strdup("Unexpected problem parsing port config");
      goto rollback;
    }

    /* Set the hibernation state appropriately.*/
    consider_hibernation(time(NULL));

    /* Launch the listeners.  (We do this before we setuid, so we can bind to
     * ports under 1024.)  We don't want to rebind if we're hibernating. If
     * networking is disabled, this will close all but the control listeners,
     * but disable those. */
    if (!we_are_hibernating()) {
      if (retry_all_listeners(replaced_listeners, new_listeners,
                              options->DisableNetwork) < 0) {
        *msg = tor_strdup("Failed to bind one of the listener ports.");
        goto rollback;
      }
    }
    if (options->DisableNetwork) {
      /* Aggressively close non-controller stuff, NOW */
      log_notice(LD_NET, "DisableNetwork is set. Tor will not make or accept "
                 "non-control network connections. Shutting down all existing "
                 "connections.");
      connection_mark_all_noncontrol_connections();
    }
  }

#if defined(HAVE_NET_IF_H) && defined(HAVE_NET_PFVAR_H)
  /* Open /dev/pf before dropping privileges. */
  if (options->TransPort_set &&
      options->TransProxyType_parsed == TPT_DEFAULT) {
    if (get_pf_socket() < 0) {
      *msg = tor_strdup("Unable to open /dev/pf for transparent proxy.");
      goto rollback;
    }
  }
#endif

  /* Attempt to lock all current and future memory with mlockall() only once */
  if (options->DisableAllSwap) {
    if (tor_mlockall() == -1) {
      *msg = tor_strdup("DisableAllSwap failure. Do you have proper "
                        "permissions?");
      goto done;
    }
  }

  /* Setuid/setgid as appropriate */
  if (options->User) {
    if (switch_id(options->User) != 0) {
      /* No need to roll back, since you can't change the value. */
      *msg = tor_strdup("Problem with User value. See logs for details.");
      goto done;
    }
  }

  /* Ensure data directory is private; create if possible. */
  if (check_private_dir(options->DataDirectory,
                        running_tor ? CPD_CREATE : CPD_CHECK,
                        options->User)<0) {
    tor_asprintf(msg,
              "Couldn't access/create private data directory \"%s\"",
              options->DataDirectory);
    goto done;
    /* No need to roll back, since you can't change the value. */
  }

  /* Bail out at this point if we're not going to be a client or server:
   * we don't run Tor itself. */
  if (!running_tor)
    goto commit;

  mark_logs_temp(); /* Close current logs once new logs are open. */
  logs_marked = 1;
  if (options_init_logs(options, 0)<0) { /* Configure the tor_log(s) */
    *msg = tor_strdup("Failed to init Log options. See logs for details.");
    goto rollback;
  }

 commit:
  r = 0;
  if (logs_marked) {
    log_severity_list_t *severity =
      tor_malloc_zero(sizeof(log_severity_list_t));
    close_temp_logs();
    add_callback_log(severity, control_event_logmsg);
    control_adjust_event_log_severity();
    tor_free(severity);
    tor_log_update_sigsafe_err_fds();
  }

  {
    const char *badness = NULL;
    int bad_safelog = 0, bad_severity = 0, new_badness = 0;
    if (options->SafeLogging_ != SAFELOG_SCRUB_ALL) {
      bad_safelog = 1;
      if (!old_options || old_options->SafeLogging_ != options->SafeLogging_)
        new_badness = 1;
    }
    if (get_min_log_level() >= LOG_INFO) {
      bad_severity = 1;
      if (get_min_log_level() != old_min_log_level)
        new_badness = 1;
    }
    if (bad_safelog && bad_severity)
      badness = "you disabled SafeLogging, and "
        "you're logging more than \"notice\"";
    else if (bad_safelog)
      badness = "you disabled SafeLogging";
    else
      badness = "you're logging more than \"notice\"";
    if (new_badness)
      log_warn(LD_GENERAL, "Your log may contain sensitive information - %s. "
               "Don't log unless it serves an important reason. "
               "Overwrite the log afterwards.", badness);
  }

  SMARTLIST_FOREACH(replaced_listeners, connection_t *, conn,
  {
    int marked = conn->marked_for_close;
    log_notice(LD_NET, "Closing old %s on %s:%d",
               conn_type_to_string(conn->type), conn->address, conn->port);
    connection_close_immediate(conn);
    if (!marked) {
      connection_mark_for_close(conn);
    }
  });
  goto done;

 rollback:
  r = -1;
  tor_assert(*msg);

  if (logs_marked) {
    rollback_log_changes();
    control_adjust_event_log_severity();
  }

  if (set_conn_limit && old_options)
    set_max_file_descriptors((unsigned)old_options->ConnLimit,
                             &options->ConnLimit_);

  SMARTLIST_FOREACH(new_listeners, connection_t *, conn,
  {
    log_notice(LD_NET, "Closing partially-constructed %s on %s:%d",
               conn_type_to_string(conn->type), conn->address, conn->port);
    connection_close_immediate(conn);
    connection_mark_for_close(conn);
  });

 done:
  smartlist_free(new_listeners);
  smartlist_free(replaced_listeners);
  return r;
}

/** If we need to have a GEOIP ip-to-country map to run with our configured
 * options, return 1 and set *<b>reason_out</b> to a description of why. */
int
options_need_geoip_info(const or_options_t *options, const char **reason_out)
{
  int bridge_usage =
    options->BridgeRelay && options->BridgeRecordUsageByCountry;
  int routerset_usage =
    routerset_needs_geoip(options->EntryNodes) ||
    routerset_needs_geoip(options->ExitNodes) ||
    routerset_needs_geoip(options->ExcludeExitNodes) ||
    routerset_needs_geoip(options->ExcludeNodes);

  if (routerset_usage && reason_out) {
    *reason_out = "We've been configured to use (or avoid) nodes in certain "
      "countries, and we need GEOIP information to figure out which ones they "
      "are.";
  } else if (bridge_usage && reason_out) {
    *reason_out = "We've been configured to see which countries can access "
      "us as a bridge, and we need GEOIP information to tell which countries "
      "clients are in.";
  }
  return bridge_usage || routerset_usage;
}

/** Return the bandwidthrate that we are going to report to the authorities
 * based on the config options. */
uint32_t
get_effective_bwrate(const or_options_t *options)
{
  uint64_t bw = options->BandwidthRate;
  if (bw > options->MaxAdvertisedBandwidth)
    bw = options->MaxAdvertisedBandwidth;
  if (options->RelayBandwidthRate > 0 && bw > options->RelayBandwidthRate)
    bw = options->RelayBandwidthRate;
  /* ensure_bandwidth_cap() makes sure that this cast can't overflow. */
  return (uint32_t)bw;
}

/** Return the bandwidthburst that we are going to report to the authorities
 * based on the config options. */
uint32_t
get_effective_bwburst(const or_options_t *options)
{
  uint64_t bw = options->BandwidthBurst;
  if (options->RelayBandwidthBurst > 0 && bw > options->RelayBandwidthBurst)
    bw = options->RelayBandwidthBurst;
  /* ensure_bandwidth_cap() makes sure that this cast can't overflow. */
  return (uint32_t)bw;
}

/** Return True if any changes from <b>old_options</b> to
 * <b>new_options</b> needs us to refresh our TLS context. */
static int
options_transition_requires_fresh_tls_context(const or_options_t *old_options,
                                              const or_options_t *new_options)
{
  tor_assert(new_options);

  if (!old_options)
    return 0;

  if ((old_options->DynamicDHGroups != new_options->DynamicDHGroups)) {
    return 1;
  }

  if (!opt_streq(old_options->TLSECGroup, new_options->TLSECGroup))
    return 1;

  return 0;
}

/** Fetch the active option list, and take actions based on it. All of the
 * things we do should survive being done repeatedly.  If present,
 * <b>old_options</b> contains the previous value of the options.
 *
 * Return 0 if all goes well, return -1 if it's time to die.
 *
 * Note: We haven't moved all the "act on new configuration" logic
 * here yet.  Some is still in do_hup() and other places.
 */
static int
options_act(const or_options_t *old_options)
{
  config_line_t *cl;
  or_options_t *options = get_options_mutable();
  int running_tor = options->command == CMD_RUN_TOR;
  char *msg=NULL;
  const int transition_affects_workers =
    old_options && options_transition_affects_workers(old_options, options);
  int old_ewma_enabled;

  /* disable ptrace and later, other basic debugging techniques */
  {
    /* Remember if we already disabled debugger attachment */
    static int disabled_debugger_attach = 0;
    /* Remember if we already warned about being configured not to disable
     * debugger attachment */
    static int warned_debugger_attach = 0;
    /* Don't disable debugger attachment when we're running the unit tests. */
    if (options->DisableDebuggerAttachment && !disabled_debugger_attach &&
        running_tor) {
      int ok = tor_disable_debugger_attach();
      if (warned_debugger_attach && ok == 1) {
        log_notice(LD_CONFIG, "Disabled attaching debuggers for unprivileged "
                   "users.");
      }
      disabled_debugger_attach = (ok == 1);
    } else if (!options->DisableDebuggerAttachment &&
               !warned_debugger_attach) {
      log_notice(LD_CONFIG, "Not disabling debugger attaching for "
                 "unprivileged users.");
      warned_debugger_attach = 1;
    }
  }

  /* Write control ports to disk as appropriate */
  control_ports_write_to_file();

  if (running_tor && !have_lockfile()) {
    if (try_locking(options, 1) < 0)
      return -1;
  }

  if (consider_adding_dir_servers(options, old_options) < 0)
    return -1;

#ifdef NON_ANONYMOUS_MODE_ENABLED
  log_warn(LD_GENERAL, "This copy of Tor was compiled to run in a "
      "non-anonymous mode. It will provide NO ANONYMITY.");
#endif

#ifdef ENABLE_TOR2WEB_MODE
  if (!options->Tor2webMode) {
    log_err(LD_CONFIG, "This copy of Tor was compiled to run in "
            "'tor2web mode'. It can only be run with the Tor2webMode torrc "
            "option enabled.");
    return -1;
  }
#else
  if (options->Tor2webMode) {
    log_err(LD_CONFIG, "This copy of Tor was not compiled to run in "
            "'tor2web mode'. It cannot be run with the Tor2webMode torrc "
            "option enabled. To enable Tor2webMode recompile with the "
            "--enable-tor2webmode option.");
    return -1;
  }
#endif

  /* If we are a bridge with a pluggable transport proxy but no
     Extended ORPort, inform the user that she is missing out. */
  if (server_mode(options) && options->ServerTransportPlugin &&
      !options->ExtORPort_lines) {
    log_notice(LD_CONFIG, "We use pluggable transports but the Extended "
               "ORPort is disabled. Tor and your pluggable transports proxy "
               "communicate with each other via the Extended ORPort so it "
               "is suggested you enable it: it will also allow your Bridge "
               "to collect statistics about its clients that use pluggable "
               "transports. Please enable it using the ExtORPort torrc option "
               "(e.g. set 'ExtORPort auto').");
  }

  if (options->Bridges) {
    mark_bridge_list();
    for (cl = options->Bridges; cl; cl = cl->next) {
      bridge_line_t *bridge_line = parse_bridge_line(cl->value);
      if (!bridge_line) {
        log_warn(LD_BUG,
                 "Previously validated Bridge line could not be added!");
        return -1;
      }
      bridge_add_from_config(bridge_line);
    }
    sweep_bridge_list();
  }

  if (running_tor && rend_config_services(options, 0)<0) {
    log_warn(LD_BUG,
       "Previously validated hidden services line could not be added!");
    return -1;
  }

  if (running_tor && rend_parse_service_authorization(options, 0) < 0) {
    log_warn(LD_BUG, "Previously validated client authorization for "
                     "hidden services could not be added!");
    return -1;
  }

  /* Load state */
  if (! or_state_loaded() && running_tor) {
    if (or_state_load())
      return -1;
    rep_hist_load_mtbf_data(time(NULL));
  }

  mark_transport_list();
  pt_prepare_proxy_list_for_config_read();
  if (options->ClientTransportPlugin) {
    for (cl = options->ClientTransportPlugin; cl; cl = cl->next) {
      if (parse_client_transport_line(options, cl->value, 0)<0) {
        log_warn(LD_BUG,
                 "Previously validated ClientTransportPlugin line "
                 "could not be added!");
        return -1;
      }
    }
  }

  if (options->ServerTransportPlugin && server_mode(options)) {
    for (cl = options->ServerTransportPlugin; cl; cl = cl->next) {
      if (parse_server_transport_line(options, cl->value, 0)<0) {
        log_warn(LD_BUG,
                 "Previously validated ServerTransportPlugin line "
                 "could not be added!");
        return -1;
      }
    }
  }
  sweep_transport_list();
  sweep_proxy_list();

  /* Start the PT proxy configuration. By doing this configuration
     here, we also figure out which proxies need to be restarted and
     which not. */
  if (pt_proxies_configuration_pending() && !net_is_disabled())
    pt_configure_remaining_proxies();

  /* Bail out at this point if we're not going to be a client or server:
   * we want to not fork, and to log stuff to stderr. */
  if (!running_tor)
    return 0;

  /* Finish backgrounding the process */
  if (options->RunAsDaemon) {
    /* We may be calling this for the n'th time (on SIGHUP), but it's safe. */
    finish_daemon(options->DataDirectory);
  }

  /* If needed, generate a new TLS DH prime according to the current torrc. */
  if (server_mode(options) && options->DynamicDHGroups) {
    char *keydir = get_datadir_fname("keys");
    if (check_private_dir(keydir, CPD_CREATE, options->User)) {
      tor_free(keydir);
      return -1;
    }
    tor_free(keydir);

    if (!old_options || !old_options->DynamicDHGroups) {
      char *fname = get_datadir_fname2("keys", "dynamic_dh_params");
      crypto_set_tls_dh_prime(fname);
      tor_free(fname);
    }
  } else { /* clients don't need a dynamic DH prime. */
    crypto_set_tls_dh_prime(NULL);
  }

  /* We want to reinit keys as needed before we do much of anything else:
     keys are important, and other things can depend on them. */
  if (transition_affects_workers ||
      (options->V3AuthoritativeDir && (!old_options ||
                                       !old_options->V3AuthoritativeDir))) {
    if (init_keys() < 0) {
      log_warn(LD_BUG,"Error initializing keys; exiting");
      return -1;
    }
  } else if (old_options &&
             options_transition_requires_fresh_tls_context(old_options,
                                                           options)) {
    if (router_initialize_tls_context() < 0) {
      log_warn(LD_BUG,"Error initializing TLS context.");
      return -1;
    }
  }

  /* Write our PID to the PID file. If we do not have write permissions we
   * will log a warning */
  if (options->PidFile && !sandbox_is_active()) {
    write_pidfile(options->PidFile);
  }

  /* Register addressmap directives */
  config_register_addressmaps(options);
  parse_virtual_addr_network(options->VirtualAddrNetworkIPv4, AF_INET,0,NULL);
  parse_virtual_addr_network(options->VirtualAddrNetworkIPv6, AF_INET6,0,NULL);

  /* Update address policies. */
  if (policies_parse_from_options(options) < 0) {
    /* This should be impossible, but let's be sure. */
    log_warn(LD_BUG,"Error parsing already-validated policy options.");
    return -1;
  }

  if (init_control_cookie_authentication(options->CookieAuthentication) < 0) {
    log_warn(LD_CONFIG,"Error creating control cookie authentication file.");
    return -1;
  }

  /* If we have an ExtORPort, initialize its auth cookie. */
  if (init_ext_or_cookie_authentication(!!options->ExtORPort_lines) < 0) {
    log_warn(LD_CONFIG,"Error creating Extended ORPort cookie file.");
    return -1;
  }

  monitor_owning_controller_process(options->OwningControllerProcess);

  /* reload keys as needed for rendezvous services. */
  if (rend_service_load_all_keys()<0) {
    log_warn(LD_GENERAL,"Error loading rendezvous service keys");
    return -1;
  }

  /* Set up accounting */
  if (accounting_parse_options(options, 0)<0) {
    log_warn(LD_CONFIG,"Error in accounting options");
    return -1;
  }
  if (accounting_is_enabled(options))
    configure_accounting(time(NULL));

#ifdef USE_BUFFEREVENTS
  /* If we're using the bufferevents implementation and our rate limits
   * changed, we need to tell the rate-limiting system about it. */
  if (!old_options ||
      old_options->BandwidthRate != options->BandwidthRate ||
      old_options->BandwidthBurst != options->BandwidthBurst ||
      old_options->RelayBandwidthRate != options->RelayBandwidthRate ||
      old_options->RelayBandwidthBurst != options->RelayBandwidthBurst)
    connection_bucket_init();
#endif

  old_ewma_enabled = cell_ewma_enabled();
  /* Change the cell EWMA settings */
  cell_ewma_set_scale_factor(options, networkstatus_get_latest_consensus());
  /* If we just enabled ewma, set the cmux policy on all active channels */
  if (cell_ewma_enabled() && !old_ewma_enabled) {
    channel_set_cmux_policy_everywhere(&ewma_policy);
  } else if (!cell_ewma_enabled() && old_ewma_enabled) {
    /* Turn it off everywhere */
    channel_set_cmux_policy_everywhere(NULL);
  }

  /* Update the BridgePassword's hashed version as needed.  We store this as a
   * digest so that we can do side-channel-proof comparisons on it.
   */
  if (options->BridgePassword) {
    char *http_authenticator;
    http_authenticator = alloc_http_authenticator(options->BridgePassword);
    if (!http_authenticator) {
      log_warn(LD_BUG, "Unable to allocate HTTP authenticator. Not setting "
               "BridgePassword.");
      return -1;
    }
    options->BridgePassword_AuthDigest_ = tor_malloc(DIGEST256_LEN);
    crypto_digest256(options->BridgePassword_AuthDigest_,
                     http_authenticator, strlen(http_authenticator),
                     DIGEST_SHA256);
    tor_free(http_authenticator);
  }

  if (parse_outbound_addresses(options, 0, &msg) < 0) {
    log_warn(LD_BUG, "Failed parsing oubound bind addresses: %s", msg);
    tor_free(msg);
    return -1;
  }

  /* Check for transitions that need action. */
  if (old_options) {
    int revise_trackexithosts = 0;
    int revise_automap_entries = 0;
    if ((options->UseEntryGuards && !old_options->UseEntryGuards) ||
        options->UseBridges != old_options->UseBridges ||
        (options->UseBridges &&
         !config_lines_eq(options->Bridges, old_options->Bridges)) ||
        !routerset_equal(old_options->ExcludeNodes,options->ExcludeNodes) ||
        !routerset_equal(old_options->ExcludeExitNodes,
                         options->ExcludeExitNodes) ||
        !routerset_equal(old_options->EntryNodes, options->EntryNodes) ||
        !routerset_equal(old_options->ExitNodes, options->ExitNodes) ||
        options->StrictNodes != old_options->StrictNodes) {
      log_info(LD_CIRC,
               "Changed to using entry guards or bridges, or changed "
               "preferred or excluded node lists. "
               "Abandoning previous circuits.");
      circuit_mark_all_unused_circs();
      circuit_mark_all_dirty_circs_as_unusable();
      revise_trackexithosts = 1;
    }

    if (!smartlist_strings_eq(old_options->TrackHostExits,
                              options->TrackHostExits))
      revise_trackexithosts = 1;

    if (revise_trackexithosts)
      addressmap_clear_excluded_trackexithosts(options);

    if (!options->AutomapHostsOnResolve) {
      if (old_options->AutomapHostsOnResolve)
        revise_automap_entries = 1;
    } else {
      if (!smartlist_strings_eq(old_options->AutomapHostsSuffixes,
                                options->AutomapHostsSuffixes))
        revise_automap_entries = 1;
      else if (!opt_streq(old_options->VirtualAddrNetworkIPv4,
                          options->VirtualAddrNetworkIPv4) ||
               !opt_streq(old_options->VirtualAddrNetworkIPv6,
                          options->VirtualAddrNetworkIPv6))
        revise_automap_entries = 1;
    }

    if (revise_automap_entries)
      addressmap_clear_invalid_automaps(options);

/* How long should we delay counting bridge stats after becoming a bridge?
 * We use this so we don't count people who used our bridge thinking it is
 * a relay. If you change this, don't forget to change the log message
 * below. It's 4 hours (the time it takes to stop being used by clients)
 * plus some extra time for clock skew. */
#define RELAY_BRIDGE_STATS_DELAY (6 * 60 * 60)

    if (! bool_eq(options->BridgeRelay, old_options->BridgeRelay)) {
      int was_relay = 0;
      if (options->BridgeRelay) {
        time_t int_start = time(NULL);
        if (config_lines_eq(old_options->ORPort_lines,options->ORPort_lines)) {
          int_start += RELAY_BRIDGE_STATS_DELAY;
          was_relay = 1;
        }
        geoip_bridge_stats_init(int_start);
        log_info(LD_CONFIG, "We are acting as a bridge now.  Starting new "
                 "GeoIP stats interval%s.", was_relay ? " in 6 "
                 "hours from now" : "");
      } else {
        geoip_bridge_stats_term();
        log_info(LD_GENERAL, "We are no longer acting as a bridge.  "
                 "Forgetting GeoIP stats.");
      }
    }

    if (transition_affects_workers) {
      log_info(LD_GENERAL,
               "Worker-related options changed. Rotating workers.");

      if (server_mode(options) && !server_mode(old_options)) {
        ip_address_changed(0);
        if (can_complete_circuit || !any_predicted_circuits(time(NULL)))
          inform_testing_reachability();
      }
      cpuworkers_rotate();
      if (dns_reset())
        return -1;
    } else {
      if (dns_reset())
        return -1;
    }

    if (options->PerConnBWRate != old_options->PerConnBWRate ||
        options->PerConnBWBurst != old_options->PerConnBWBurst)
      connection_or_update_token_buckets(get_connection_array(), options);
  }

  config_maybe_load_geoip_files_(options, old_options);

  if (geoip_is_loaded(AF_INET) && options->GeoIPExcludeUnknown) {
    /* ExcludeUnknown is true or "auto" */
    const int is_auto = options->GeoIPExcludeUnknown == -1;
    int changed;

    changed  = routerset_add_unknown_ccs(&options->ExcludeNodes, is_auto);
    changed += routerset_add_unknown_ccs(&options->ExcludeExitNodes, is_auto);

    if (changed)
      routerset_add_unknown_ccs(&options->ExcludeExitNodesUnion_, is_auto);
  }

  if (options->CellStatistics || options->DirReqStatistics ||
      options->EntryStatistics || options->ExitPortStatistics ||
      options->ConnDirectionStatistics ||
      options->BridgeAuthoritativeDir) {
    time_t now = time(NULL);
    int print_notice = 0;

    /* Only collect directory-request statistics on relays and bridges. */
    if (!server_mode(options)) {
      options->DirReqStatistics = 0;
    }

    /* Only collect other relay-only statistics on relays. */
    if (!public_server_mode(options)) {
      options->CellStatistics = 0;
      options->EntryStatistics = 0;
      options->ExitPortStatistics = 0;
    }

    if ((!old_options || !old_options->CellStatistics) &&
        options->CellStatistics) {
      rep_hist_buffer_stats_init(now);
      print_notice = 1;
    }
    if ((!old_options || !old_options->DirReqStatistics) &&
        options->DirReqStatistics) {
      if (geoip_is_loaded(AF_INET)) {
        geoip_dirreq_stats_init(now);
        print_notice = 1;
      } else {
        options->DirReqStatistics = 0;
        /* Don't warn Tor clients, they don't use statistics */
        if (options->ORPort_set)
          log_notice(LD_CONFIG, "Configured to measure directory request "
                                "statistics, but no GeoIP database found. "
                                "Please specify a GeoIP database using the "
                                "GeoIPFile option.");
      }
    }
    if ((!old_options || !old_options->EntryStatistics) &&
        options->EntryStatistics && !should_record_bridge_info(options)) {
      if (geoip_is_loaded(AF_INET) || geoip_is_loaded(AF_INET6)) {
        geoip_entry_stats_init(now);
        print_notice = 1;
      } else {
        options->EntryStatistics = 0;
        log_notice(LD_CONFIG, "Configured to measure entry node "
                              "statistics, but no GeoIP database found. "
                              "Please specify a GeoIP database using the "
                              "GeoIPFile option.");
      }
    }
    if ((!old_options || !old_options->ExitPortStatistics) &&
        options->ExitPortStatistics) {
      rep_hist_exit_stats_init(now);
      print_notice = 1;
    }
    if ((!old_options || !old_options->ConnDirectionStatistics) &&
        options->ConnDirectionStatistics) {
      rep_hist_conn_stats_init(now);
    }
    if ((!old_options || !old_options->BridgeAuthoritativeDir) &&
        options->BridgeAuthoritativeDir) {
      rep_hist_desc_stats_init(now);
      print_notice = 1;
    }
    if (print_notice)
      log_notice(LD_CONFIG, "Configured to measure statistics. Look for "
                 "the *-stats files that will first be written to the "
                 "data directory in 24 hours from now.");
  }

  if (old_options && old_options->CellStatistics &&
      !options->CellStatistics)
    rep_hist_buffer_stats_term();
  if (old_options && old_options->DirReqStatistics &&
      !options->DirReqStatistics)
    geoip_dirreq_stats_term();
  if (old_options && old_options->EntryStatistics &&
      !options->EntryStatistics)
    geoip_entry_stats_term();
  if (old_options && old_options->ExitPortStatistics &&
      !options->ExitPortStatistics)
    rep_hist_exit_stats_term();
  if (old_options && old_options->ConnDirectionStatistics &&
      !options->ConnDirectionStatistics)
    rep_hist_conn_stats_term();
  if (old_options && old_options->BridgeAuthoritativeDir &&
      !options->BridgeAuthoritativeDir)
    rep_hist_desc_stats_term();

  /* Check if we need to parse and add the EntryNodes config option. */
  if (options->EntryNodes &&
      (!old_options ||
       !routerset_equal(old_options->EntryNodes,options->EntryNodes) ||
       !routerset_equal(old_options->ExcludeNodes,options->ExcludeNodes)))
    entry_nodes_should_be_added();

  /* Since our options changed, we might need to regenerate and upload our
   * server descriptor.
   */
  if (!old_options ||
      options_transition_affects_descriptor(old_options, options))
    mark_my_descriptor_dirty("config change");

  /* We may need to reschedule some directory stuff if our status changed. */
  if (old_options) {
    if (authdir_mode_v3(options) && !authdir_mode_v3(old_options))
      dirvote_recalculate_timing(options, time(NULL));
    if (!bool_eq(directory_fetches_dir_info_early(options),
                 directory_fetches_dir_info_early(old_options)) ||
        !bool_eq(directory_fetches_dir_info_later(options),
                 directory_fetches_dir_info_later(old_options))) {
      /* Make sure update_router_have_min_dir_info gets called. */
      router_dir_info_changed();
      /* We might need to download a new consensus status later or sooner than
       * we had expected. */
      update_consensus_networkstatus_fetch_time(time(NULL));
    }
  }

  /* Load the webpage we're going to serve every time someone asks for '/' on
     our DirPort. */
  tor_free(global_dirfrontpagecontents);
  if (options->DirPortFrontPage) {
    global_dirfrontpagecontents =
      read_file_to_str(options->DirPortFrontPage, 0, NULL);
    if (!global_dirfrontpagecontents) {
      log_warn(LD_CONFIG,
               "DirPortFrontPage file '%s' not found. Continuing anyway.",
               options->DirPortFrontPage);
    }
  }

  return 0;
}

static const struct {
  const char *name;
  int takes_argument;
} CMDLINE_ONLY_OPTIONS[] = {
  { "-f",                     1 },
  { "--allow-missing-torrc",  0 },
  { "--defaults-torrc",       1 },
  { "--hash-password",        1 },
  { "--dump-config",          1 },
  { "--list-fingerprint",     0 },
  { "--verify-config",        0 },
  { "--ignore-missing-torrc", 0 },
  { "--quiet",                0 },
  { "--hush",                 0 },
  { "--version",              0 },
  { "--library-versions",     0 },
  { "-h",                     0 },
  { "--help",                 0 },
  { "--list-torrc-options",   0 },
  { "--digests",              0 },
  { "--nt-service",           0 },
  { "-nt-service",            0 },
  { NULL, 0 },
};

/** Helper: Read a list of configuration options from the command line.  If
 * successful, or if ignore_errors is set, put them in *<b>result</b>, put the
 * commandline-only options in *<b>cmdline_result</b>, and return 0;
 * otherwise, return -1 and leave *<b>result</b> and <b>cmdline_result</b>
 * alone. */
int
config_parse_commandline(int argc, char **argv, int ignore_errors,
                         config_line_t **result,
                         config_line_t **cmdline_result)
{
  config_line_t *param = NULL;

  config_line_t *front = NULL;
  config_line_t **new = &front;

  config_line_t *front_cmdline = NULL;
  config_line_t **new_cmdline = &front_cmdline;

  char *s, *arg;
  int i = 1;

  while (i < argc) {
    unsigned command = CONFIG_LINE_NORMAL;
    int want_arg = 1;
    int is_cmdline = 0;
    int j;

    for (j = 0; CMDLINE_ONLY_OPTIONS[j].name != NULL; ++j) {
      if (!strcmp(argv[i], CMDLINE_ONLY_OPTIONS[j].name)) {
        is_cmdline = 1;
        want_arg = CMDLINE_ONLY_OPTIONS[j].takes_argument;
        break;
      }
    }

    s = argv[i];

    /* Each keyword may be prefixed with one or two dashes. */
    if (*s == '-')
      s++;
    if (*s == '-')
      s++;
    /* Figure out the command, if any. */
    if (*s == '+') {
      s++;
      command = CONFIG_LINE_APPEND;
    } else if (*s == '/') {
      s++;
      command = CONFIG_LINE_CLEAR;
      /* A 'clear' command has no argument. */
      want_arg = 0;
    }

    if (want_arg && i == argc-1) {
      if (ignore_errors) {
        arg = strdup("");
      } else {
        log_warn(LD_CONFIG,"Command-line option '%s' with no value. Failing.",
            argv[i]);
        config_free_lines(front);
        config_free_lines(front_cmdline);
        return -1;
      }
    } else {
      arg = want_arg ? tor_strdup(argv[i+1]) : strdup("");
    }

    param = tor_malloc_zero(sizeof(config_line_t));
    param->key = is_cmdline ? tor_strdup(argv[i]) :
                   tor_strdup(config_expand_abbrev(&options_format, s, 1, 1));
    param->value = arg;
    param->command = command;
    param->next = NULL;
    log_debug(LD_CONFIG, "command line: parsed keyword '%s', value '%s'",
        param->key, param->value);

    if (is_cmdline) {
      *new_cmdline = param;
      new_cmdline = &((*new_cmdline)->next);
    } else {
      *new = param;
      new = &((*new)->next);
    }

    i += want_arg ? 2 : 1;
  }
  *cmdline_result = front_cmdline;
  *result = front;
  return 0;
}

/** Return true iff key is a valid configuration option. */
int
option_is_recognized(const char *key)
{
  const config_var_t *var = config_find_option(&options_format, key);
  return (var != NULL);
}

/** Return the canonical name of a configuration option, or NULL
 * if no such option exists. */
const char *
option_get_canonical_name(const char *key)
{
  const config_var_t *var = config_find_option(&options_format, key);
  return var ? var->name : NULL;
}

/** Return a canonical list of the options assigned for key.
 */
config_line_t *
option_get_assignment(const or_options_t *options, const char *key)
{
  return config_get_assigned_option(&options_format, options, key, 1);
}

/** Try assigning <b>list</b> to the global options. You do this by duping
 * options, assigning list to the new one, then validating it. If it's
 * ok, then throw out the old one and stick with the new one. Else,
 * revert to old and return failure.  Return SETOPT_OK on success, or
 * a setopt_err_t on failure.
 *
 * If not success, point *<b>msg</b> to a newly allocated string describing
 * what went wrong.
 */
setopt_err_t
options_trial_assign(config_line_t *list, int use_defaults,
                     int clear_first, char **msg)
{
  int r;
  or_options_t *trial_options = config_dup(&options_format, get_options());

  if ((r=config_assign(&options_format, trial_options,
                       list, use_defaults, clear_first, msg)) < 0) {
    config_free(&options_format, trial_options);
    return r;
  }

  if (options_validate(get_options_mutable(), trial_options,
                       global_default_options, 1, msg) < 0) {
    config_free(&options_format, trial_options);
    return SETOPT_ERR_PARSE; /*XXX make this a separate return value. */
  }

  if (options_transition_allowed(get_options(), trial_options, msg) < 0) {
    config_free(&options_format, trial_options);
    return SETOPT_ERR_TRANSITION;
  }

  if (set_options(trial_options, msg)<0) {
    config_free(&options_format, trial_options);
    return SETOPT_ERR_SETTING;
  }

  /* we liked it. put it in place. */
  return SETOPT_OK;
}

/** Print a usage message for tor. */
static void
print_usage(void)
{
  printf(
"Copyright (c) 2001-2004, Roger Dingledine\n"
"Copyright (c) 2004-2006, Roger Dingledine, Nick Mathewson\n"
"Copyright (c) 2007-2013, The Tor Project, Inc.\n\n"
"tor -f <torrc> [args]\n"
"See man page for options, or https://www.torproject.org/ for "
"documentation.\n");
}

/** Print all non-obsolete torrc options. */
static void
list_torrc_options(void)
{
  int i;
  smartlist_t *lines = smartlist_new();
  for (i = 0; option_vars_[i].name; ++i) {
    const config_var_t *var = &option_vars_[i];
    if (var->type == CONFIG_TYPE_OBSOLETE ||
        var->type == CONFIG_TYPE_LINELIST_V)
      continue;
    printf("%s\n", var->name);
  }
  smartlist_free(lines);
}

/** Last value actually set by resolve_my_address. */
static uint32_t last_resolved_addr = 0;

/** Accessor for last_resolved_addr from outside this file. */
uint32_t
get_last_resolved_addr(void)
{
  return last_resolved_addr;
}

/**
 * Use <b>options-\>Address</b> to guess our public IP address.
 *
 * Return 0 if all is well, or -1 if we can't find a suitable
 * public IP address.
 *
 * If we are returning 0:
 *   - Put our public IP address (in host order) into *<b>addr_out</b>.
 *   - If <b>method_out</b> is non-NULL, set *<b>method_out</b> to a static
 *     string describing how we arrived at our answer.
 *   - If <b>hostname_out</b> is non-NULL, and we resolved a hostname to
 *     get our address, set *<b>hostname_out</b> to a newly allocated string
 *     holding that hostname. (If we didn't get our address by resolving a
 *     hostname, set *<b>hostname_out</b> to NULL.)
 *
 * XXXX ipv6
 */
int
resolve_my_address(int warn_severity, const or_options_t *options,
                   uint32_t *addr_out,
                   const char **method_out, char **hostname_out)
{
  struct in_addr in;
  uint32_t addr; /* host order */
  char hostname[256];
  const char *method_used;
  const char *hostname_used;
  int explicit_ip=1;
  int explicit_hostname=1;
  int from_interface=0;
  char *addr_string = NULL;
  const char *address = options->Address;
  int notice_severity = warn_severity <= LOG_NOTICE ?
                          LOG_NOTICE : warn_severity;

  tor_addr_t myaddr;
  tor_assert(addr_out);

  /*
   * Step one: Fill in 'hostname' to be our best guess.
   */

  if (address && *address) {
    strlcpy(hostname, address, sizeof(hostname));
  } else { /* then we need to guess our address */
    explicit_ip = 0; /* it's implicit */
    explicit_hostname = 0; /* it's implicit */

    if (gethostname(hostname, sizeof(hostname)) < 0) {
      log_fn(warn_severity, LD_NET,"Error obtaining local hostname");
      return -1;
    }
    log_debug(LD_CONFIG, "Guessed local host name as '%s'", hostname);
  }

  /*
   * Step two: Now that we know 'hostname', parse it or resolve it. If
   * it doesn't parse or resolve, look at the interface address. Set 'addr'
   * to be our (host-order) 32-bit answer.
   */

  if (tor_inet_aton(hostname, &in) == 0) {
    /* then we have to resolve it */
    explicit_ip = 0;
    if (tor_lookup_hostname(hostname, &addr)) { /* failed to resolve */
      uint32_t interface_ip; /* host order */

      if (explicit_hostname) {
        log_fn(warn_severity, LD_CONFIG,
               "Could not resolve local Address '%s'. Failing.", hostname);
        return -1;
      }
      log_fn(notice_severity, LD_CONFIG,
             "Could not resolve guessed local hostname '%s'. "
             "Trying something else.", hostname);
      if (get_interface_address(warn_severity, &interface_ip)) {
        log_fn(warn_severity, LD_CONFIG,
               "Could not get local interface IP address. Failing.");
        return -1;
      }
      from_interface = 1;
      addr = interface_ip;
      log_fn(notice_severity, LD_CONFIG, "Learned IP address '%s' for "
             "local interface. Using that.", fmt_addr32(addr));
      strlcpy(hostname, "<guessed from interfaces>", sizeof(hostname));
    } else { /* resolved hostname into addr */
      tor_addr_from_ipv4h(&myaddr, addr);

      if (!explicit_hostname &&
          tor_addr_is_internal(&myaddr, 0)) {
        tor_addr_t interface_ip;

        log_fn(notice_severity, LD_CONFIG, "Guessed local hostname '%s' "
               "resolves to a private IP address (%s). Trying something "
               "else.", hostname, fmt_addr32(addr));

        if (get_interface_address6(warn_severity, AF_INET, &interface_ip)<0) {
          log_fn(warn_severity, LD_CONFIG,
                 "Could not get local interface IP address. Too bad.");
        } else if (tor_addr_is_internal(&interface_ip, 0)) {
          log_fn(notice_severity, LD_CONFIG,
                 "Interface IP address '%s' is a private address too. "
                 "Ignoring.", fmt_addr(&interface_ip));
        } else {
          from_interface = 1;
          addr = tor_addr_to_ipv4h(&interface_ip);
          log_fn(notice_severity, LD_CONFIG,
                 "Learned IP address '%s' for local interface."
                 " Using that.", fmt_addr32(addr));
          strlcpy(hostname, "<guessed from interfaces>", sizeof(hostname));
        }
      }
    }
  } else {
    addr = ntohl(in.s_addr); /* set addr so that addr_string is not
                              * illformed */
  }

  /*
   * Step three: Check whether 'addr' is an internal IP address, and error
   * out if it is and we don't want that.
   */

  tor_addr_from_ipv4h(&myaddr,addr);

  addr_string = tor_dup_ip(addr);
  if (tor_addr_is_internal(&myaddr, 0)) {
    /* make sure we're ok with publishing an internal IP */
    if (!options->DirAuthorities && !options->AlternateDirAuthority) {
      /* if they are using the default authorities, disallow internal IPs
       * always. */
      log_fn(warn_severity, LD_CONFIG,
             "Address '%s' resolves to private IP address '%s'. "
             "Tor servers that use the default DirAuthorities must have "
             "public IP addresses.", hostname, addr_string);
      tor_free(addr_string);
      return -1;
    }
    if (!explicit_ip) {
      /* even if they've set their own authorities, require an explicit IP if
       * they're using an internal address. */
      log_fn(warn_severity, LD_CONFIG, "Address '%s' resolves to private "
             "IP address '%s'. Please set the Address config option to be "
             "the IP address you want to use.", hostname, addr_string);
      tor_free(addr_string);
      return -1;
    }
  }

  /*
   * Step four: We have a winner! 'addr' is our answer for sure, and
   * 'addr_string' is its string form. Fill out the various fields to
   * say how we decided it.
   */

  log_debug(LD_CONFIG, "Resolved Address to '%s'.", addr_string);

  if (explicit_ip) {
    method_used = "CONFIGURED";
    hostname_used = NULL;
  } else if (explicit_hostname) {
    method_used = "RESOLVED";
    hostname_used = hostname;
  } else if (from_interface) {
    method_used = "INTERFACE";
    hostname_used = NULL;
  } else {
    method_used = "GETHOSTNAME";
    hostname_used = hostname;
  }

  *addr_out = addr;
  if (method_out)
    *method_out = method_used;
  if (hostname_out)
    *hostname_out = hostname_used ? tor_strdup(hostname_used) : NULL;

  /*
   * Step five: Check if the answer has changed since last time (or if
   * there was no last time), and if so call various functions to keep
   * us up-to-date.
   */

  if (last_resolved_addr && last_resolved_addr != *addr_out) {
    /* Leave this as a notice, regardless of the requested severity,
     * at least until dynamic IP address support becomes bulletproof. */
    log_notice(LD_NET,
               "Your IP address seems to have changed to %s "
               "(METHOD=%s%s%s). Updating.",
               addr_string, method_used,
               hostname_used ? " HOSTNAME=" : "",
               hostname_used ? hostname_used : "");
    ip_address_changed(0);
  }

  if (last_resolved_addr != *addr_out) {
    control_event_server_status(LOG_NOTICE,
                                "EXTERNAL_ADDRESS ADDRESS=%s METHOD=%s%s%s",
                                addr_string, method_used,
                                hostname_used ? " HOSTNAME=" : "",
                                hostname_used ? hostname_used : "");
  }
  last_resolved_addr = *addr_out;

  /*
   * And finally, clean up and return success.
   */

  tor_free(addr_string);
  return 0;
}

/** Return true iff <b>addr</b> is judged to be on the same network as us, or
 * on a private network.
 */
int
is_local_addr(const tor_addr_t *addr)
{
  if (tor_addr_is_internal(addr, 0))
    return 1;
  /* Check whether ip is on the same /24 as we are. */
  if (get_options()->EnforceDistinctSubnets == 0)
    return 0;
  if (tor_addr_family(addr) == AF_INET) {
    /*XXXX023 IP6 what corresponds to an /24? */
    uint32_t ip = tor_addr_to_ipv4h(addr);

    /* It's possible that this next check will hit before the first time
     * resolve_my_address actually succeeds.  (For clients, it is likely that
     * resolve_my_address will never be called at all).  In those cases,
     * last_resolved_addr will be 0, and so checking to see whether ip is on
     * the same /24 as last_resolved_addr will be the same as checking whether
     * it was on net 0, which is already done by tor_addr_is_internal.
     */
    if ((last_resolved_addr & (uint32_t)0xffffff00ul)
        == (ip & (uint32_t)0xffffff00ul))
      return 1;
  }
  return 0;
}

/** Return a new empty or_options_t.  Used for testing. */
or_options_t *
options_new(void)
{
  return config_new(&options_format);
}

/** Set <b>options</b> to hold reasonable defaults for most options.
 * Each option defaults to zero. */
void
options_init(or_options_t *options)
{
  config_init(&options_format, options);
}

/** Return a string containing a possible configuration file that would give
 * the configuration in <b>options</b>.  If <b>minimal</b> is true, do not
 * include options that are the same as Tor's defaults.
 */
char *
options_dump(const or_options_t *options, int how_to_dump)
{
  const or_options_t *use_defaults;
  int minimal;
  switch (how_to_dump) {
    case OPTIONS_DUMP_MINIMAL:
      use_defaults = global_default_options;
      minimal = 1;
      break;
    case OPTIONS_DUMP_DEFAULTS:
      use_defaults = NULL;
      minimal = 1;
      break;
    case OPTIONS_DUMP_ALL:
      use_defaults = NULL;
      minimal = 0;
      break;
    default:
      log_warn(LD_BUG, "Bogus value for how_to_dump==%d", how_to_dump);
      return NULL;
  }

  return config_dump(&options_format, use_defaults, options, minimal, 0);
}

/** Return 0 if every element of sl is a string holding a decimal
 * representation of a port number, or if sl is NULL.
 * Otherwise set *msg and return -1. */
static int
validate_ports_csv(smartlist_t *sl, const char *name, char **msg)
{
  int i;
  tor_assert(name);

  if (!sl)
    return 0;

  SMARTLIST_FOREACH(sl, const char *, cp,
  {
    i = atoi(cp);
    if (i < 1 || i > 65535) {
      tor_asprintf(msg, "Port '%s' out of range in %s", cp, name);
      return -1;
    }
  });
  return 0;
}

/** If <b>value</b> exceeds ROUTER_MAX_DECLARED_BANDWIDTH, write
 * a complaint into *<b>msg</b> using string <b>desc</b>, and return -1.
 * Else return 0.
 */
static int
ensure_bandwidth_cap(uint64_t *value, const char *desc, char **msg)
{
  if (*value > ROUTER_MAX_DECLARED_BANDWIDTH) {
    /* This handles an understandable special case where somebody says "2gb"
     * whereas our actual maximum is 2gb-1 (INT_MAX) */
    --*value;
  }
  if (*value > ROUTER_MAX_DECLARED_BANDWIDTH) {
    tor_asprintf(msg, "%s ("U64_FORMAT") must be at most %d",
                 desc, U64_PRINTF_ARG(*value),
                 ROUTER_MAX_DECLARED_BANDWIDTH);
    return -1;
  }
  return 0;
}

/** Parse an authority type from <b>options</b>-\>PublishServerDescriptor
 * and write it to <b>options</b>-\>PublishServerDescriptor_. Treat "1"
 * as "v3" unless BridgeRelay is 1, in which case treat it as "bridge".
 * Treat "0" as "".
 * Return 0 on success or -1 if not a recognized authority type (in which
 * case the value of PublishServerDescriptor_ is undefined). */
static int
compute_publishserverdescriptor(or_options_t *options)
{
  smartlist_t *list = options->PublishServerDescriptor;
  dirinfo_type_t *auth = &options->PublishServerDescriptor_;
  *auth = NO_DIRINFO;
  if (!list) /* empty list, answer is none */
    return 0;
  SMARTLIST_FOREACH_BEGIN(list, const char *, string) {
    if (!strcasecmp(string, "v1"))
      log_warn(LD_CONFIG, "PublishServerDescriptor v1 has no effect, because "
                          "there are no v1 directory authorities anymore.");
    else if (!strcmp(string, "1"))
      if (options->BridgeRelay)
        *auth |= BRIDGE_DIRINFO;
      else
        *auth |= V3_DIRINFO;
    else if (!strcasecmp(string, "v2"))
      log_warn(LD_CONFIG, "PublishServerDescriptor v2 has no effect, because "
                          "there are no v2 directory authorities anymore.");
    else if (!strcasecmp(string, "v3"))
      *auth |= V3_DIRINFO;
    else if (!strcasecmp(string, "bridge"))
      *auth |= BRIDGE_DIRINFO;
    else if (!strcasecmp(string, "hidserv"))
      log_warn(LD_CONFIG,
               "PublishServerDescriptor hidserv is invalid. See "
               "PublishHidServDescriptors.");
    else if (!strcasecmp(string, "") || !strcmp(string, "0"))
      /* no authority */;
    else
      return -1;
  } SMARTLIST_FOREACH_END(string);
  return 0;
}

/** Lowest allowable value for RendPostPeriod; if this is too low, hidden
 * services can overload the directory system. */
#define MIN_REND_POST_PERIOD (10*60)

/** Higest allowable value for PredictedPortsRelevanceTime; if this is
 * too high, our selection of exits will decrease for an extended
 * period of time to an uncomfortable level .*/
#define MAX_PREDICTED_CIRCS_RELEVANCE (60*60)

/** Highest allowable value for RendPostPeriod. */
#define MAX_DIR_PERIOD (MIN_ONION_KEY_LIFETIME/2)

/** Lowest allowable value for MaxCircuitDirtiness; if this is too low, Tor
 * will generate too many circuits and potentially overload the network. */
#define MIN_MAX_CIRCUIT_DIRTINESS 10

/** Highest allowable value for MaxCircuitDirtiness: prevents time_t
 * overflows. */
#define MAX_MAX_CIRCUIT_DIRTINESS (30*24*60*60)

/** Lowest allowable value for CircuitStreamTimeout; if this is too low, Tor
 * will generate too many circuits and potentially overload the network. */
#define MIN_CIRCUIT_STREAM_TIMEOUT 10

/** Lowest allowable value for HeartbeatPeriod; if this is too low, we might
 * expose more information than we're comfortable with. */
#define MIN_HEARTBEAT_PERIOD (30*60)

/** Lowest recommended value for CircuitBuildTimeout; if it is set too low
 * and LearnCircuitBuildTimeout is off, the failure rate for circuit
 * construction may be very high.  In that case, if it is set below this
 * threshold emit a warning.
 * */
#define RECOMMENDED_MIN_CIRCUIT_BUILD_TIMEOUT (10)

static int
options_validate_cb(void *old_options, void *options, void *default_options,
                    int from_setconf, char **msg)
{
  return options_validate(old_options, options, default_options,
                          from_setconf, msg);
}

/** Return 0 if every setting in <b>options</b> is reasonable, is a
 * permissible transition from <b>old_options</b>, and none of the
 * testing-only settings differ from <b>default_options</b> unless in
 * testing mode.  Else return -1.  Should have no side effects, except for
 * normalizing the contents of <b>options</b>.
 *
 * On error, tor_strdup an error explanation into *<b>msg</b>.
 *
 * XXX
 * If <b>from_setconf</b>, we were called by the controller, and our
 * Log line should stay empty. If it's 0, then give us a default log
 * if there are no logs defined.
 */
STATIC int
options_validate(or_options_t *old_options, or_options_t *options,
                 or_options_t *default_options, int from_setconf, char **msg)
{
  int i;
  config_line_t *cl;
  const char *uname = get_uname();
  int n_ports=0;
#define REJECT(arg) \
  STMT_BEGIN *msg = tor_strdup(arg); return -1; STMT_END
#define COMPLAIN(arg) STMT_BEGIN log_warn(LD_CONFIG, arg); STMT_END

  tor_assert(msg);
  *msg = NULL;

  if (server_mode(options) &&
      (!strcmpstart(uname, "Windows 95") ||
       !strcmpstart(uname, "Windows 98") ||
       !strcmpstart(uname, "Windows Me"))) {
    log_warn(LD_CONFIG, "Tor is running as a server, but you are "
        "running %s; this probably won't work. See "
        "https://www.torproject.org/docs/faq.html#BestOSForRelay "
        "for details.", uname);
  }

  if (parse_ports(options, 1, msg, &n_ports) < 0)
    return -1;

  if (parse_outbound_addresses(options, 1, msg) < 0)
    return -1;

  if (validate_data_directory(options)<0)
    REJECT("Invalid DataDirectory");

  if (options->Nickname == NULL) {
    if (server_mode(options)) {
        options->Nickname = tor_strdup(UNNAMED_ROUTER_NICKNAME);
    }
  } else {
    if (!is_legal_nickname(options->Nickname)) {
      tor_asprintf(msg,
          "Nickname '%s' is wrong length or contains illegal characters.",
          options->Nickname);
      return -1;
    }
  }

  if (server_mode(options) && !options->ContactInfo)
    log_notice(LD_CONFIG, "Your ContactInfo config option is not set. "
        "Please consider setting it, so we can contact you if your server is "
        "misconfigured or something else goes wrong.");

  /* Special case on first boot if no Log options are given. */
  if (!options->Logs && !options->RunAsDaemon && !from_setconf) {
    if (quiet_level == 0)
        config_line_append(&options->Logs, "Log", "notice stdout");
    else if (quiet_level == 1)
        config_line_append(&options->Logs, "Log", "warn stdout");
  }

  if (options_init_logs(options, 1)<0) /* Validate the tor_log(s) */
    REJECT("Failed to validate Log options. See logs for details.");

  if (authdir_mode(options)) {
    /* confirm that our address isn't broken, so we can complain now */
    uint32_t tmp;
    if (resolve_my_address(LOG_WARN, options, &tmp, NULL, NULL) < 0)
      REJECT("Failed to resolve/guess local address. See logs for details.");
  }

#ifndef _WIN32
  if (options->RunAsDaemon && torrc_fname && path_is_relative(torrc_fname))
    REJECT("Can't use a relative path to torrc when RunAsDaemon is set.");
#endif

  if (server_mode(options) && options->RendConfigLines)
    log_warn(LD_CONFIG,
        "Tor is currently configured as a relay and a hidden service. "
        "That's not very secure: you should probably run your hidden service "
        "in a separate Tor process, at least -- see "
        "https://trac.torproject.org/8742");

  /* XXXX require that the only port not be DirPort? */
  /* XXXX require that at least one port be listened-upon. */
  if (n_ports == 0 && !options->RendConfigLines)
    log_warn(LD_CONFIG,
        "SocksPort, TransPort, NATDPort, DNSPort, and ORPort are all "
        "undefined, and there aren't any hidden services configured.  "
        "Tor will still run, but probably won't do anything.");

  options->TransProxyType_parsed = TPT_DEFAULT;
#ifdef USE_TRANSPARENT
  if (options->TransProxyType) {
    if (!strcasecmp(options->TransProxyType, "default")) {
      options->TransProxyType_parsed = TPT_DEFAULT;
    } else if (!strcasecmp(options->TransProxyType, "pf-divert")) {
#ifndef __OpenBSD__
      REJECT("pf-divert is a OpenBSD-specific feature.");
#else
      options->TransProxyType_parsed = TPT_PF_DIVERT;
#endif
    } else if (!strcasecmp(options->TransProxyType, "tproxy")) {
#ifndef __linux__
      REJECT("TPROXY is a Linux-specific feature.");
#else
      options->TransProxyType_parsed = TPT_TPROXY;
#endif
    } else if (!strcasecmp(options->TransProxyType, "ipfw")) {
#ifndef __FreeBSD__
      REJECT("ipfw is a FreeBSD-specific feature.");
#else
      options->TransProxyType_parsed = TPT_IPFW;
#endif
    } else {
      REJECT("Unrecognized value for TransProxyType");
    }

    if (strcasecmp(options->TransProxyType, "default") &&
        !options->TransPort_set) {
      REJECT("Cannot use TransProxyType without any valid TransPort or "
             "TransListenAddress.");
    }
  }
#else
  if (options->TransPort_set)
    REJECT("TransPort and TransListenAddress are disabled "
           "in this build.");
#endif

  if (options->TokenBucketRefillInterval <= 0
      || options->TokenBucketRefillInterval > 1000) {
    REJECT("TokenBucketRefillInterval must be between 1 and 1000 inclusive.");
  }

  if (options->ExcludeExitNodes || options->ExcludeNodes) {
    options->ExcludeExitNodesUnion_ = routerset_new();
    routerset_union(options->ExcludeExitNodesUnion_,options->ExcludeExitNodes);
    routerset_union(options->ExcludeExitNodesUnion_,options->ExcludeNodes);
  }

  if (options->NodeFamilies) {
    options->NodeFamilySets = smartlist_new();
    for (cl = options->NodeFamilies; cl; cl = cl->next) {
      routerset_t *rs = routerset_new();
      if (routerset_parse(rs, cl->value, cl->key) == 0) {
        smartlist_add(options->NodeFamilySets, rs);
      } else {
        routerset_free(rs);
      }
    }
  }

  if (options->TLSECGroup && (strcasecmp(options->TLSECGroup, "P256") &&
                              strcasecmp(options->TLSECGroup, "P224"))) {
    COMPLAIN("Unrecognized TLSECGroup: Falling back to the default.");
    tor_free(options->TLSECGroup);
  }

  if (options->ExcludeNodes && options->StrictNodes) {
    COMPLAIN("You have asked to exclude certain relays from all positions "
             "in your circuits. Expect hidden services and other Tor "
             "features to be broken in unpredictable ways.");
  }

  if (options->AuthoritativeDir) {
    if (!options->ContactInfo && !options->TestingTorNetwork)
      REJECT("Authoritative directory servers must set ContactInfo");
    if (!options->RecommendedClientVersions)
      options->RecommendedClientVersions =
        config_lines_dup(options->RecommendedVersions);
    if (!options->RecommendedServerVersions)
      options->RecommendedServerVersions =
        config_lines_dup(options->RecommendedVersions);
    if (options->VersioningAuthoritativeDir &&
        (!options->RecommendedClientVersions ||
         !options->RecommendedServerVersions))
      REJECT("Versioning authoritative dir servers must set "
             "Recommended*Versions.");
    if (options->UseEntryGuards) {
      log_info(LD_CONFIG, "Authoritative directory servers can't set "
               "UseEntryGuards. Disabling.");
      options->UseEntryGuards = 0;
    }
    if (!options->DownloadExtraInfo && authdir_mode_any_main(options)) {
      log_info(LD_CONFIG, "Authoritative directories always try to download "
               "extra-info documents. Setting DownloadExtraInfo.");
      options->DownloadExtraInfo = 1;
    }
    if (!(options->BridgeAuthoritativeDir ||
          options->V3AuthoritativeDir))
      REJECT("AuthoritativeDir is set, but none of "
             "(Bridge/V3)AuthoritativeDir is set.");
    /* If we have a v3bandwidthsfile and it's broken, complain on startup */
    if (options->V3BandwidthsFile && !old_options) {
      dirserv_read_measured_bandwidths(options->V3BandwidthsFile, NULL);
    }
  }

  if (options->AuthoritativeDir && !options->DirPort_set)
    REJECT("Running as authoritative directory, but no DirPort set.");

  if (options->AuthoritativeDir && !options->ORPort_set)
    REJECT("Running as authoritative directory, but no ORPort set.");

  if (options->AuthoritativeDir && options->ClientOnly)
    REJECT("Running as authoritative directory, but ClientOnly also set.");

  if (options->FetchDirInfoExtraEarly && !options->FetchDirInfoEarly)
    REJECT("FetchDirInfoExtraEarly requires that you also set "
           "FetchDirInfoEarly");

  if (options->ConnLimit <= 0) {
    tor_asprintf(msg,
        "ConnLimit must be greater than 0, but was set to %d",
        options->ConnLimit);
    return -1;
  }

  if (options->PathsNeededToBuildCircuits >= 0.0) {
    if (options->PathsNeededToBuildCircuits < 0.25) {
      log_warn(LD_CONFIG, "PathsNeededToBuildCircuits is too low. Increasing "
               "to 0.25");
      options->PathsNeededToBuildCircuits = 0.25;
    } else if (options->PathsNeededToBuildCircuits > 0.95) {
      log_warn(LD_CONFIG, "PathsNeededToBuildCircuits is too high. Decreasing "
               "to 0.95");
      options->PathsNeededToBuildCircuits = 0.95;
    }
  }

  if (options->MaxClientCircuitsPending <= 0 ||
      options->MaxClientCircuitsPending > MAX_MAX_CLIENT_CIRCUITS_PENDING) {
    tor_asprintf(msg,
                 "MaxClientCircuitsPending must be between 1 and %d, but "
                 "was set to %d", MAX_MAX_CLIENT_CIRCUITS_PENDING,
                 options->MaxClientCircuitsPending);
    return -1;
  }

  if (validate_ports_csv(options->FirewallPorts, "FirewallPorts", msg) < 0)
    return -1;

  if (validate_ports_csv(options->LongLivedPorts, "LongLivedPorts", msg) < 0)
    return -1;

  if (validate_ports_csv(options->RejectPlaintextPorts,
                         "RejectPlaintextPorts", msg) < 0)
    return -1;

  if (validate_ports_csv(options->WarnPlaintextPorts,
                         "WarnPlaintextPorts", msg) < 0)
    return -1;

  if (options->FascistFirewall && !options->ReachableAddresses) {
    if (options->FirewallPorts && smartlist_len(options->FirewallPorts)) {
      /* We already have firewall ports set, so migrate them to
       * ReachableAddresses, which will set ReachableORAddresses and
       * ReachableDirAddresses if they aren't set explicitly. */
      smartlist_t *instead = smartlist_new();
      config_line_t *new_line = tor_malloc_zero(sizeof(config_line_t));
      new_line->key = tor_strdup("ReachableAddresses");
      /* If we're configured with the old format, we need to prepend some
       * open ports. */
      SMARTLIST_FOREACH(options->FirewallPorts, const char *, portno,
      {
        int p = atoi(portno);
        if (p<0) continue;
        smartlist_add_asprintf(instead, "*:%d", p);
      });
      new_line->value = smartlist_join_strings(instead,",",0,NULL);
      /* These have been deprecated since 0.1.1.5-alpha-cvs */
      log_notice(LD_CONFIG,
          "Converting FascistFirewall and FirewallPorts "
          "config options to new format: \"ReachableAddresses %s\"",
          new_line->value);
      options->ReachableAddresses = new_line;
      SMARTLIST_FOREACH(instead, char *, cp, tor_free(cp));
      smartlist_free(instead);
    } else {
      /* We do not have FirewallPorts set, so add 80 to
       * ReachableDirAddresses, and 443 to ReachableORAddresses. */
      if (!options->ReachableDirAddresses) {
        config_line_t *new_line = tor_malloc_zero(sizeof(config_line_t));
        new_line->key = tor_strdup("ReachableDirAddresses");
        new_line->value = tor_strdup("*:80");
        options->ReachableDirAddresses = new_line;
        log_notice(LD_CONFIG, "Converting FascistFirewall config option "
            "to new format: \"ReachableDirAddresses *:80\"");
      }
      if (!options->ReachableORAddresses) {
        config_line_t *new_line = tor_malloc_zero(sizeof(config_line_t));
        new_line->key = tor_strdup("ReachableORAddresses");
        new_line->value = tor_strdup("*:443");
        options->ReachableORAddresses = new_line;
        log_notice(LD_CONFIG, "Converting FascistFirewall config option "
            "to new format: \"ReachableORAddresses *:443\"");
      }
    }
  }

  for (i=0; i<3; i++) {
    config_line_t **linep =
      (i==0) ? &options->ReachableAddresses :
        (i==1) ? &options->ReachableORAddresses :
                 &options->ReachableDirAddresses;
    if (!*linep)
      continue;
    /* We need to end with a reject *:*, not an implicit accept *:* */
    for (;;) {
      if (!strcmp((*linep)->value, "reject *:*")) /* already there */
        break;
      linep = &((*linep)->next);
      if (!*linep) {
        *linep = tor_malloc_zero(sizeof(config_line_t));
        (*linep)->key = tor_strdup(
          (i==0) ?  "ReachableAddresses" :
            (i==1) ? "ReachableORAddresses" :
                     "ReachableDirAddresses");
        (*linep)->value = tor_strdup("reject *:*");
        break;
      }
    }
  }

  if ((options->ReachableAddresses ||
       options->ReachableORAddresses ||
       options->ReachableDirAddresses) &&
      server_mode(options))
    REJECT("Servers must be able to freely connect to the rest "
           "of the Internet, so they must not set Reachable*Addresses "
           "or FascistFirewall.");

  if (options->UseBridges &&
      server_mode(options))
    REJECT("Servers must be able to freely connect to the rest "
           "of the Internet, so they must not set UseBridges.");

  /* If both of these are set, we'll end up with funny behavior where we
   * demand enough entrynodes be up and running else we won't build
   * circuits, yet we never actually use them. */
  if (options->UseBridges && options->EntryNodes)
    REJECT("You cannot set both UseBridges and EntryNodes.");

  if (options->EntryNodes && !options->UseEntryGuards) {
    REJECT("If EntryNodes is set, UseEntryGuards must be enabled.");
  }

  options->MaxMemInQueues =
    compute_real_max_mem_in_queues(options->MaxMemInQueues_raw,
                                   server_mode(options));

  options->AllowInvalid_ = 0;

  if (options->AllowInvalidNodes) {
    SMARTLIST_FOREACH_BEGIN(options->AllowInvalidNodes, const char *, cp) {
        if (!strcasecmp(cp, "entry"))
          options->AllowInvalid_ |= ALLOW_INVALID_ENTRY;
        else if (!strcasecmp(cp, "exit"))
          options->AllowInvalid_ |= ALLOW_INVALID_EXIT;
        else if (!strcasecmp(cp, "middle"))
          options->AllowInvalid_ |= ALLOW_INVALID_MIDDLE;
        else if (!strcasecmp(cp, "introduction"))
          options->AllowInvalid_ |= ALLOW_INVALID_INTRODUCTION;
        else if (!strcasecmp(cp, "rendezvous"))
          options->AllowInvalid_ |= ALLOW_INVALID_RENDEZVOUS;
        else {
          tor_asprintf(msg,
              "Unrecognized value '%s' in AllowInvalidNodes", cp);
          return -1;
        }
    } SMARTLIST_FOREACH_END(cp);
  }

  if (!options->SafeLogging ||
      !strcasecmp(options->SafeLogging, "0")) {
    options->SafeLogging_ = SAFELOG_SCRUB_NONE;
  } else if (!strcasecmp(options->SafeLogging, "relay")) {
    options->SafeLogging_ = SAFELOG_SCRUB_RELAY;
  } else if (!strcasecmp(options->SafeLogging, "1")) {
    options->SafeLogging_ = SAFELOG_SCRUB_ALL;
  } else {
    tor_asprintf(msg,
                     "Unrecognized value '%s' in SafeLogging",
                     escaped(options->SafeLogging));
    return -1;
  }

  if (compute_publishserverdescriptor(options) < 0) {
    tor_asprintf(msg, "Unrecognized value in PublishServerDescriptor");
    return -1;
  }

  if ((options->BridgeRelay
        || options->PublishServerDescriptor_ & BRIDGE_DIRINFO)
      && (options->PublishServerDescriptor_ & V3_DIRINFO)) {
    REJECT("Bridges are not supposed to publish router descriptors to the "
           "directory authorities. Please correct your "
           "PublishServerDescriptor line.");
  }

  if (options->BridgeRelay && options->DirPort_set) {
    log_warn(LD_CONFIG, "Can't set a DirPort on a bridge relay; disabling "
             "DirPort");
    config_free_lines(options->DirPort_lines);
    options->DirPort_lines = NULL;
    options->DirPort_set = 0;
  }

  if (options->MinUptimeHidServDirectoryV2 < 0) {
    log_warn(LD_CONFIG, "MinUptimeHidServDirectoryV2 option must be at "
                        "least 0 seconds. Changing to 0.");
    options->MinUptimeHidServDirectoryV2 = 0;
  }

  if (options->RendPostPeriod < MIN_REND_POST_PERIOD) {
    log_warn(LD_CONFIG, "RendPostPeriod option is too short; "
             "raising to %d seconds.", MIN_REND_POST_PERIOD);
    options->RendPostPeriod = MIN_REND_POST_PERIOD;
  }

  if (options->RendPostPeriod > MAX_DIR_PERIOD) {
    log_warn(LD_CONFIG, "RendPostPeriod is too large; clipping to %ds.",
             MAX_DIR_PERIOD);
    options->RendPostPeriod = MAX_DIR_PERIOD;
  }

  if (options->PredictedPortsRelevanceTime >
      MAX_PREDICTED_CIRCS_RELEVANCE) {
    log_warn(LD_CONFIG, "PredictedPortsRelevanceTime is too large; "
             "clipping to %ds.", MAX_PREDICTED_CIRCS_RELEVANCE);
    options->PredictedPortsRelevanceTime = MAX_PREDICTED_CIRCS_RELEVANCE;
  }

  if (options->Tor2webMode && options->LearnCircuitBuildTimeout) {
    /* LearnCircuitBuildTimeout and Tor2webMode are incompatible in
     * two ways:
     *
     * - LearnCircuitBuildTimeout results in a low CBT, which
     *   Tor2webMode's use of one-hop rendezvous circuits lowers
     *   much further, producing *far* too many timeouts.
     *
     * - The adaptive CBT code does not update its timeout estimate
     *   using build times for single-hop circuits.
     *
     * If we fix both of these issues someday, we should test
     * Tor2webMode with LearnCircuitBuildTimeout on again. */
    log_notice(LD_CONFIG,"Tor2webMode is enabled; turning "
               "LearnCircuitBuildTimeout off.");
    options->LearnCircuitBuildTimeout = 0;
  }

  if (options->Tor2webMode && options->UseEntryGuards) {
    /* tor2web mode clients do not (and should not) use entry guards
     * in any meaningful way.  Further, tor2web mode causes the hidden
     * service client code to do things which break the path bias
     * detector, and it's far easier to turn off entry guards (and
     * thus the path bias detector with it) than to figure out how to
     * make a piece of code which cannot possibly help tor2web mode
     * users compatible with tor2web mode.
     */
    log_notice(LD_CONFIG,
               "Tor2WebMode is enabled; disabling UseEntryGuards.");
    options->UseEntryGuards = 0;
  }

  if (!(options->UseEntryGuards) &&
      (options->RendConfigLines != NULL)) {
    log_warn(LD_CONFIG,
             "UseEntryGuards is disabled, but you have configured one or more "
             "hidden services on this Tor instance.  Your hidden services "
             "will be very easy to locate using a well-known attack -- see "
             "http://freehaven.net/anonbib/#hs-attack06 for details.");
  }

  if (!options->LearnCircuitBuildTimeout && options->CircuitBuildTimeout &&
      options->CircuitBuildTimeout < RECOMMENDED_MIN_CIRCUIT_BUILD_TIMEOUT) {
    log_warn(LD_CONFIG,
        "CircuitBuildTimeout is shorter (%d seconds) than the recommended "
        "minimum (%d seconds), and LearnCircuitBuildTimeout is disabled.  "
        "If tor isn't working, raise this value or enable "
        "LearnCircuitBuildTimeout.",
        options->CircuitBuildTimeout,
        RECOMMENDED_MIN_CIRCUIT_BUILD_TIMEOUT );
  } else if (!options->LearnCircuitBuildTimeout &&
             !options->CircuitBuildTimeout) {
    log_notice(LD_CONFIG, "You disabled LearnCircuitBuildTimeout, but didn't "
               "a CircuitBuildTimeout. I'll pick a plausible default.");
  }

  if (options->PathBiasNoticeRate > 1.0) {
    tor_asprintf(msg,
              "PathBiasNoticeRate is too high. "
              "It must be between 0 and 1.0");
    return -1;
  }
  if (options->PathBiasWarnRate > 1.0) {
    tor_asprintf(msg,
              "PathBiasWarnRate is too high. "
              "It must be between 0 and 1.0");
    return -1;
  }
  if (options->PathBiasExtremeRate > 1.0) {
    tor_asprintf(msg,
              "PathBiasExtremeRate is too high. "
              "It must be between 0 and 1.0");
    return -1;
  }
  if (options->PathBiasNoticeUseRate > 1.0) {
    tor_asprintf(msg,
              "PathBiasNoticeUseRate is too high. "
              "It must be between 0 and 1.0");
    return -1;
  }
  if (options->PathBiasExtremeUseRate > 1.0) {
    tor_asprintf(msg,
              "PathBiasExtremeUseRate is too high. "
              "It must be between 0 and 1.0");
    return -1;
  }

  if (options->MaxCircuitDirtiness < MIN_MAX_CIRCUIT_DIRTINESS) {
    log_warn(LD_CONFIG, "MaxCircuitDirtiness option is too short; "
             "raising to %d seconds.", MIN_MAX_CIRCUIT_DIRTINESS);
    options->MaxCircuitDirtiness = MIN_MAX_CIRCUIT_DIRTINESS;
  }

  if (options->MaxCircuitDirtiness > MAX_MAX_CIRCUIT_DIRTINESS) {
    log_warn(LD_CONFIG, "MaxCircuitDirtiness option is too high; "
             "setting to %d days.", MAX_MAX_CIRCUIT_DIRTINESS/86400);
    options->MaxCircuitDirtiness = MAX_MAX_CIRCUIT_DIRTINESS;
  }

  if (options->CircuitStreamTimeout &&
      options->CircuitStreamTimeout < MIN_CIRCUIT_STREAM_TIMEOUT) {
    log_warn(LD_CONFIG, "CircuitStreamTimeout option is too short; "
             "raising to %d seconds.", MIN_CIRCUIT_STREAM_TIMEOUT);
    options->CircuitStreamTimeout = MIN_CIRCUIT_STREAM_TIMEOUT;
  }

  if (options->HeartbeatPeriod &&
      options->HeartbeatPeriod < MIN_HEARTBEAT_PERIOD) {
    log_warn(LD_CONFIG, "HeartbeatPeriod option is too short; "
             "raising to %d seconds.", MIN_HEARTBEAT_PERIOD);
    options->HeartbeatPeriod = MIN_HEARTBEAT_PERIOD;
  }

  if (options->KeepalivePeriod < 1)
    REJECT("KeepalivePeriod option must be positive.");

  if (options->PortForwarding && options->Sandbox) {
    REJECT("PortForwarding is not compatible with Sandbox; at most one can "
           "be set");
  }

  if (ensure_bandwidth_cap(&options->BandwidthRate,
                           "BandwidthRate", msg) < 0)
    return -1;
  if (ensure_bandwidth_cap(&options->BandwidthBurst,
                           "BandwidthBurst", msg) < 0)
    return -1;
  if (ensure_bandwidth_cap(&options->MaxAdvertisedBandwidth,
                           "MaxAdvertisedBandwidth", msg) < 0)
    return -1;
  if (ensure_bandwidth_cap(&options->RelayBandwidthRate,
                           "RelayBandwidthRate", msg) < 0)
    return -1;
  if (ensure_bandwidth_cap(&options->RelayBandwidthBurst,
                           "RelayBandwidthBurst", msg) < 0)
    return -1;
  if (ensure_bandwidth_cap(&options->PerConnBWRate,
                           "PerConnBWRate", msg) < 0)
    return -1;
  if (ensure_bandwidth_cap(&options->PerConnBWBurst,
                           "PerConnBWBurst", msg) < 0)
    return -1;
  if (ensure_bandwidth_cap(&options->AuthDirFastGuarantee,
                           "AuthDirFastGuarantee", msg) < 0)
    return -1;
  if (ensure_bandwidth_cap(&options->AuthDirGuardBWGuarantee,
                           "AuthDirGuardBWGuarantee", msg) < 0)
    return -1;

  if (options->RelayBandwidthRate && !options->RelayBandwidthBurst)
    options->RelayBandwidthBurst = options->RelayBandwidthRate;
  if (options->RelayBandwidthBurst && !options->RelayBandwidthRate)
    options->RelayBandwidthRate = options->RelayBandwidthBurst;

  if (server_mode(options)) {
    if (options->BandwidthRate < ROUTER_REQUIRED_MIN_BANDWIDTH) {
      tor_asprintf(msg,
                       "BandwidthRate is set to %d bytes/second. "
                       "For servers, it must be at least %d.",
                       (int)options->BandwidthRate,
                       ROUTER_REQUIRED_MIN_BANDWIDTH);
      return -1;
    } else if (options->MaxAdvertisedBandwidth <
               ROUTER_REQUIRED_MIN_BANDWIDTH/2) {
      tor_asprintf(msg,
                       "MaxAdvertisedBandwidth is set to %d bytes/second. "
                       "For servers, it must be at least %d.",
                       (int)options->MaxAdvertisedBandwidth,
                       ROUTER_REQUIRED_MIN_BANDWIDTH/2);
      return -1;
    }
    if (options->RelayBandwidthRate &&
      options->RelayBandwidthRate < ROUTER_REQUIRED_MIN_BANDWIDTH) {
      tor_asprintf(msg,
                       "RelayBandwidthRate is set to %d bytes/second. "
                       "For servers, it must be at least %d.",
                       (int)options->RelayBandwidthRate,
                       ROUTER_REQUIRED_MIN_BANDWIDTH);
      return -1;
    }
  }

  if (options->RelayBandwidthRate > options->RelayBandwidthBurst)
    REJECT("RelayBandwidthBurst must be at least equal "
           "to RelayBandwidthRate.");

  if (options->BandwidthRate > options->BandwidthBurst)
    REJECT("BandwidthBurst must be at least equal to BandwidthRate.");

  /* if they set relaybandwidth* really high but left bandwidth*
   * at the default, raise the defaults. */
  if (options->RelayBandwidthRate > options->BandwidthRate)
    options->BandwidthRate = options->RelayBandwidthRate;
  if (options->RelayBandwidthBurst > options->BandwidthBurst)
    options->BandwidthBurst = options->RelayBandwidthBurst;

  if (accounting_parse_options(options, 1)<0)
    REJECT("Failed to parse accounting options. See logs for details.");

  if (options->AccountingMax) {
    if (options->RendConfigLines && server_mode(options)) {
      log_warn(LD_CONFIG, "Using accounting with a hidden service and an "
               "ORPort is risky: your hidden service(s) and your public "
               "address will all turn off at the same time, which may alert "
               "observers that they are being run by the same party.");
    } else if (config_count_key(options->RendConfigLines,
                                "HiddenServiceDir") > 1) {
      log_warn(LD_CONFIG, "Using accounting with multiple hidden services is "
               "risky: they will all turn off at the same time, which may "
               "alert observers that they are being run by the same party.");
    }
  }

  if (options->HTTPProxy) { /* parse it now */
    if (tor_addr_port_lookup(options->HTTPProxy,
                        &options->HTTPProxyAddr, &options->HTTPProxyPort) < 0)
      REJECT("HTTPProxy failed to parse or resolve. Please fix.");
    if (options->HTTPProxyPort == 0) { /* give it a default */
      options->HTTPProxyPort = 80;
    }
  }

  if (options->HTTPProxyAuthenticator) {
    if (strlen(options->HTTPProxyAuthenticator) >= 512)
      REJECT("HTTPProxyAuthenticator is too long (>= 512 chars).");
  }

  if (options->HTTPSProxy) { /* parse it now */
    if (tor_addr_port_lookup(options->HTTPSProxy,
                        &options->HTTPSProxyAddr, &options->HTTPSProxyPort) <0)
      REJECT("HTTPSProxy failed to parse or resolve. Please fix.");
    if (options->HTTPSProxyPort == 0) { /* give it a default */
      options->HTTPSProxyPort = 443;
    }
  }

  if (options->HTTPSProxyAuthenticator) {
    if (strlen(options->HTTPSProxyAuthenticator) >= 512)
      REJECT("HTTPSProxyAuthenticator is too long (>= 512 chars).");
  }

  if (options->Socks4Proxy) { /* parse it now */
    if (tor_addr_port_lookup(options->Socks4Proxy,
                        &options->Socks4ProxyAddr,
                        &options->Socks4ProxyPort) <0)
      REJECT("Socks4Proxy failed to parse or resolve. Please fix.");
    if (options->Socks4ProxyPort == 0) { /* give it a default */
      options->Socks4ProxyPort = 1080;
    }
  }

  if (options->Socks5Proxy) { /* parse it now */
    if (tor_addr_port_lookup(options->Socks5Proxy,
                            &options->Socks5ProxyAddr,
                            &options->Socks5ProxyPort) <0)
      REJECT("Socks5Proxy failed to parse or resolve. Please fix.");
    if (options->Socks5ProxyPort == 0) { /* give it a default */
      options->Socks5ProxyPort = 1080;
    }
  }

  /* Check if more than one proxy type has been enabled. */
  if (!!options->Socks4Proxy + !!options->Socks5Proxy +
      !!options->HTTPSProxy + !!options->ClientTransportPlugin > 1)
    REJECT("You have configured more than one proxy type. "
           "(Socks4Proxy|Socks5Proxy|HTTPSProxy|ClientTransportPlugin)");

  /* Check if the proxies will give surprising behavior. */
  if (options->HTTPProxy && !(options->Socks4Proxy ||
                              options->Socks5Proxy ||
                              options->HTTPSProxy)) {
    log_warn(LD_CONFIG, "HTTPProxy configured, but no SOCKS proxy or "
             "HTTPS proxy configured. Watch out: this configuration will "
             "proxy unencrypted directory connections only.");
  }

  if (options->Socks5ProxyUsername) {
    size_t len;

    len = strlen(options->Socks5ProxyUsername);
    if (len < 1 || len > MAX_SOCKS5_AUTH_FIELD_SIZE)
      REJECT("Socks5ProxyUsername must be between 1 and 255 characters.");

    if (!options->Socks5ProxyPassword)
      REJECT("Socks5ProxyPassword must be included with Socks5ProxyUsername.");

    len = strlen(options->Socks5ProxyPassword);
    if (len < 1 || len > MAX_SOCKS5_AUTH_FIELD_SIZE)
      REJECT("Socks5ProxyPassword must be between 1 and 255 characters.");
  } else if (options->Socks5ProxyPassword)
    REJECT("Socks5ProxyPassword must be included with Socks5ProxyUsername.");

  if (options->HashedControlPassword) {
    smartlist_t *sl = decode_hashed_passwords(options->HashedControlPassword);
    if (!sl) {
      REJECT("Bad HashedControlPassword: wrong length or bad encoding");
    } else {
      SMARTLIST_FOREACH(sl, char*, cp, tor_free(cp));
      smartlist_free(sl);
    }
  }

  if (options->HashedControlSessionPassword) {
    smartlist_t *sl = decode_hashed_passwords(
                                  options->HashedControlSessionPassword);
    if (!sl) {
      REJECT("Bad HashedControlSessionPassword: wrong length or bad encoding");
    } else {
      SMARTLIST_FOREACH(sl, char*, cp, tor_free(cp));
      smartlist_free(sl);
    }
  }

  if (options->OwningControllerProcess) {
    const char *validate_pspec_msg = NULL;
    if (tor_validate_process_specifier(options->OwningControllerProcess,
                                       &validate_pspec_msg)) {
      tor_asprintf(msg, "Bad OwningControllerProcess: %s",
                   validate_pspec_msg);
      return -1;
    }
  }

  if (options->ControlPort_set && !options->HashedControlPassword &&
      !options->HashedControlSessionPassword &&
      !options->CookieAuthentication) {
    log_warn(LD_CONFIG, "ControlPort is open, but no authentication method "
             "has been configured.  This means that any program on your "
             "computer can reconfigure your Tor.  That's bad!  You should "
             "upgrade your Tor controller as soon as possible.");
  }

  if (options->CookieAuthFileGroupReadable && !options->CookieAuthFile) {
    log_warn(LD_CONFIG, "CookieAuthFileGroupReadable is set, but will have "
             "no effect: you must specify an explicit CookieAuthFile to "
             "have it group-readable.");
  }

  if (options->MyFamily && options->BridgeRelay) {
    log_warn(LD_CONFIG, "Listing a family for a bridge relay is not "
             "supported: it can reveal bridge fingerprints to censors. "
             "You should also make sure you aren't listing this bridge's "
             "fingerprint in any other MyFamily.");
  }
  if (check_nickname_list(&options->MyFamily, "MyFamily", msg))
    return -1;
  for (cl = options->NodeFamilies; cl; cl = cl->next) {
    routerset_t *rs = routerset_new();
    if (routerset_parse(rs, cl->value, cl->key)) {
      routerset_free(rs);
      return -1;
    }
    routerset_free(rs);
  }

  if (validate_addr_policies(options, msg) < 0)
    return -1;

  if (validate_dir_servers(options, old_options) < 0)
    REJECT("Directory authority/fallback line did not parse. See logs "
           "for details.");

  if (options->UseBridges && !options->Bridges)
    REJECT("If you set UseBridges, you must specify at least one bridge.");

  for (cl = options->Bridges; cl; cl = cl->next) {
      bridge_line_t *bridge_line = parse_bridge_line(cl->value);
      if (!bridge_line)
        REJECT("Bridge line did not parse. See logs for details.");
      bridge_line_free(bridge_line);
  }

  for (cl = options->ClientTransportPlugin; cl; cl = cl->next) {
    if (parse_client_transport_line(options, cl->value, 1)<0)
      REJECT("Invalid client transport line. See logs for details.");
  }

  for (cl = options->ServerTransportPlugin; cl; cl = cl->next) {
    if (parse_server_transport_line(options, cl->value, 1)<0)
      REJECT("Invalid server transport line. See logs for details.");
  }

  if (options->ServerTransportPlugin && !server_mode(options)) {
    log_notice(LD_GENERAL, "Tor is not configured as a relay but you specified"
               " a ServerTransportPlugin line (%s). The ServerTransportPlugin "
               "line will be ignored.",
               escaped(options->ServerTransportPlugin->value));
  }

  for (cl = options->ServerTransportListenAddr; cl; cl = cl->next) {
    /** If get_bindaddr_from_transport_listen_line() fails with
        'transport' being NULL, it means that something went wrong
        while parsing the ServerTransportListenAddr line. */
    char *bindaddr = get_bindaddr_from_transport_listen_line(cl->value, NULL);
    if (!bindaddr)
      REJECT("ServerTransportListenAddr did not parse. See logs for details.");
    tor_free(bindaddr);
  }

  if (options->ServerTransportListenAddr && !options->ServerTransportPlugin) {
    log_notice(LD_GENERAL, "You need at least a single managed-proxy to "
               "specify a transport listen address. The "
               "ServerTransportListenAddr line will be ignored.");
  }

  for (cl = options->ServerTransportOptions; cl; cl = cl->next) {
    /** If get_options_from_transport_options_line() fails with
        'transport' being NULL, it means that something went wrong
        while parsing the ServerTransportOptions line. */
    smartlist_t *options_sl =
      get_options_from_transport_options_line(cl->value, NULL);
    if (!options_sl)
      REJECT("ServerTransportOptions did not parse. See logs for details.");

    SMARTLIST_FOREACH(options_sl, char *, cp, tor_free(cp));
    smartlist_free(options_sl);
  }

  if (options->ConstrainedSockets) {
    /* If the user wants to constrain socket buffer use, make sure the desired
     * limit is between MIN|MAX_TCPSOCK_BUFFER in k increments. */
    if (options->ConstrainedSockSize < MIN_CONSTRAINED_TCP_BUFFER ||
        options->ConstrainedSockSize > MAX_CONSTRAINED_TCP_BUFFER ||
        options->ConstrainedSockSize % 1024) {
      tor_asprintf(msg,
          "ConstrainedSockSize is invalid.  Must be a value between %d and %d "
          "in 1024 byte increments.",
          MIN_CONSTRAINED_TCP_BUFFER, MAX_CONSTRAINED_TCP_BUFFER);
      return -1;
    }
    if (options->DirPort_set) {
      /* Providing cached directory entries while system TCP buffers are scarce
       * will exacerbate the socket errors.  Suggest that this be disabled. */
      COMPLAIN("You have requested constrained socket buffers while also "
               "serving directory entries via DirPort.  It is strongly "
               "suggested that you disable serving directory requests when "
               "system TCP buffer resources are scarce.");
    }
  }

  if (options->V3AuthVoteDelay + options->V3AuthDistDelay >=
      options->V3AuthVotingInterval/2) {
    REJECT("V3AuthVoteDelay plus V3AuthDistDelay must be less than half "
           "V3AuthVotingInterval");
  }
  if (options->V3AuthVoteDelay < MIN_VOTE_SECONDS)
    REJECT("V3AuthVoteDelay is way too low.");
  if (options->V3AuthDistDelay < MIN_DIST_SECONDS)
    REJECT("V3AuthDistDelay is way too low.");

  if (options->V3AuthNIntervalsValid < 2)
    REJECT("V3AuthNIntervalsValid must be at least 2.");

  if (options->V3AuthVotingInterval < MIN_VOTE_INTERVAL) {
    REJECT("V3AuthVotingInterval is insanely low.");
  } else if (options->V3AuthVotingInterval > 24*60*60) {
    REJECT("V3AuthVotingInterval is insanely high.");
  } else if (((24*60*60) % options->V3AuthVotingInterval) != 0) {
    COMPLAIN("V3AuthVotingInterval does not divide evenly into 24 hours.");
  }

  if (rend_config_services(options, 1) < 0)
    REJECT("Failed to configure rendezvous options. See logs for details.");

  /* Parse client-side authorization for hidden services. */
  if (rend_parse_service_authorization(options, 1) < 0)
    REJECT("Failed to configure client authorization for hidden services. "
           "See logs for details.");

  if (parse_virtual_addr_network(options->VirtualAddrNetworkIPv4,
                                 AF_INET, 1, msg)<0)
    return -1;
  if (parse_virtual_addr_network(options->VirtualAddrNetworkIPv6,
                                 AF_INET6, 1, msg)<0)
    return -1;

  if (options->AutomapHostsSuffixes) {
    SMARTLIST_FOREACH(options->AutomapHostsSuffixes, char *, suf,
    {
      size_t len = strlen(suf);
      if (len && suf[len-1] == '.')
        suf[len-1] = '\0';
    });
  }

  if (options->TestingTorNetwork &&
      !(options->DirAuthorities ||
        (options->AlternateDirAuthority &&
         options->AlternateBridgeAuthority))) {
    REJECT("TestingTorNetwork may only be configured in combination with "
           "a non-default set of DirAuthority or both of "
           "AlternateDirAuthority and AlternateBridgeAuthority configured.");
  }

  if (options->AllowSingleHopExits && !options->DirAuthorities) {
    COMPLAIN("You have set AllowSingleHopExits; now your relay will allow "
             "others to make one-hop exits. However, since by default most "
             "clients avoid relays that set this option, most clients will "
             "ignore you.");
  }

#define CHECK_DEFAULT(arg)                                              \
  STMT_BEGIN                                                            \
    if (!options->TestingTorNetwork &&                                  \
        !options->UsingTestNetworkDefaults_ &&                          \
        !config_is_same(&options_format,options,                        \
                        default_options,#arg)) {                        \
      REJECT(#arg " may only be changed in testing Tor "                \
             "networks!");                                              \
    } STMT_END
  CHECK_DEFAULT(TestingV3AuthInitialVotingInterval);
  CHECK_DEFAULT(TestingV3AuthInitialVoteDelay);
  CHECK_DEFAULT(TestingV3AuthInitialDistDelay);
  CHECK_DEFAULT(TestingV3AuthVotingStartOffset);
  CHECK_DEFAULT(TestingAuthDirTimeToLearnReachability);
  CHECK_DEFAULT(TestingEstimatedDescriptorPropagationTime);
  CHECK_DEFAULT(TestingServerDownloadSchedule);
  CHECK_DEFAULT(TestingClientDownloadSchedule);
  CHECK_DEFAULT(TestingServerConsensusDownloadSchedule);
  CHECK_DEFAULT(TestingClientConsensusDownloadSchedule);
  CHECK_DEFAULT(TestingBridgeDownloadSchedule);
  CHECK_DEFAULT(TestingClientMaxIntervalWithoutRequest);
  CHECK_DEFAULT(TestingDirConnectionMaxStall);
  CHECK_DEFAULT(TestingConsensusMaxDownloadTries);
  CHECK_DEFAULT(TestingDescriptorMaxDownloadTries);
  CHECK_DEFAULT(TestingMicrodescMaxDownloadTries);
  CHECK_DEFAULT(TestingCertMaxDownloadTries);
#undef CHECK_DEFAULT

  if (options->TestingV3AuthInitialVotingInterval < MIN_VOTE_INTERVAL) {
    REJECT("TestingV3AuthInitialVotingInterval is insanely low.");
  } else if (((30*60) % options->TestingV3AuthInitialVotingInterval) != 0) {
    REJECT("TestingV3AuthInitialVotingInterval does not divide evenly into "
           "30 minutes.");
  }

  if (options->TestingV3AuthInitialVoteDelay < MIN_VOTE_SECONDS) {
    REJECT("TestingV3AuthInitialVoteDelay is way too low.");
  }

  if (options->TestingV3AuthInitialDistDelay < MIN_DIST_SECONDS) {
    REJECT("TestingV3AuthInitialDistDelay is way too low.");
  }

  if (options->TestingV3AuthInitialVoteDelay +
      options->TestingV3AuthInitialDistDelay >=
      options->TestingV3AuthInitialVotingInterval/2) {
    REJECT("TestingV3AuthInitialVoteDelay plus TestingV3AuthInitialDistDelay "
           "must be less than half TestingV3AuthInitialVotingInterval");
  }

  if (options->TestingV3AuthVotingStartOffset >
      MIN(options->TestingV3AuthInitialVotingInterval,
          options->V3AuthVotingInterval)) {
    REJECT("TestingV3AuthVotingStartOffset is higher than the voting "
           "interval.");
  }

  if (options->TestingAuthDirTimeToLearnReachability < 0) {
    REJECT("TestingAuthDirTimeToLearnReachability must be non-negative.");
  } else if (options->TestingAuthDirTimeToLearnReachability > 2*60*60) {
    COMPLAIN("TestingAuthDirTimeToLearnReachability is insanely high.");
  }

  if (options->TestingEstimatedDescriptorPropagationTime < 0) {
    REJECT("TestingEstimatedDescriptorPropagationTime must be non-negative.");
  } else if (options->TestingEstimatedDescriptorPropagationTime > 60*60) {
    COMPLAIN("TestingEstimatedDescriptorPropagationTime is insanely high.");
  }

  if (options->TestingClientMaxIntervalWithoutRequest < 1) {
    REJECT("TestingClientMaxIntervalWithoutRequest is way too low.");
  } else if (options->TestingClientMaxIntervalWithoutRequest > 3600) {
    COMPLAIN("TestingClientMaxIntervalWithoutRequest is insanely high.");
  }

  if (options->TestingDirConnectionMaxStall < 5) {
    REJECT("TestingDirConnectionMaxStall is way too low.");
  } else if (options->TestingDirConnectionMaxStall > 3600) {
    COMPLAIN("TestingDirConnectionMaxStall is insanely high.");
  }

  if (options->TestingConsensusMaxDownloadTries < 2) {
    REJECT("TestingConsensusMaxDownloadTries must be greater than 1.");
  } else if (options->TestingConsensusMaxDownloadTries > 800) {
    COMPLAIN("TestingConsensusMaxDownloadTries is insanely high.");
  }

  if (options->TestingDescriptorMaxDownloadTries < 2) {
    REJECT("TestingDescriptorMaxDownloadTries must be greater than 1.");
  } else if (options->TestingDescriptorMaxDownloadTries > 800) {
    COMPLAIN("TestingDescriptorMaxDownloadTries is insanely high.");
  }

  if (options->TestingMicrodescMaxDownloadTries < 2) {
    REJECT("TestingMicrodescMaxDownloadTries must be greater than 1.");
  } else if (options->TestingMicrodescMaxDownloadTries > 800) {
    COMPLAIN("TestingMicrodescMaxDownloadTries is insanely high.");
  }

  if (options->TestingCertMaxDownloadTries < 2) {
    REJECT("TestingCertMaxDownloadTries must be greater than 1.");
  } else if (options->TestingCertMaxDownloadTries > 800) {
    COMPLAIN("TestingCertMaxDownloadTries is insanely high.");
  }

  if (options->TestingEnableConnBwEvent &&
      !options->TestingTorNetwork && !options->UsingTestNetworkDefaults_) {
    REJECT("TestingEnableConnBwEvent may only be changed in testing "
           "Tor networks!");
  }

  if (options->TestingEnableCellStatsEvent &&
      !options->TestingTorNetwork && !options->UsingTestNetworkDefaults_) {
    REJECT("TestingEnableCellStatsEvent may only be changed in testing "
           "Tor networks!");
  }

  if (options->TestingEnableTbEmptyEvent &&
      !options->TestingTorNetwork && !options->UsingTestNetworkDefaults_) {
    REJECT("TestingEnableTbEmptyEvent may only be changed in testing "
           "Tor networks!");
  }

  if (options->TestingTorNetwork) {
    log_warn(LD_CONFIG, "TestingTorNetwork is set. This will make your node "
                        "almost unusable in the public Tor network, and is "
                        "therefore only advised if you are building a "
                        "testing Tor network!");
  }

  if (options->AccelName && !options->HardwareAccel)
    options->HardwareAccel = 1;
  if (options->AccelDir && !options->AccelName)
    REJECT("Can't use hardware crypto accelerator dir without engine name.");

  if (options->PublishServerDescriptor)
    SMARTLIST_FOREACH(options->PublishServerDescriptor, const char *, pubdes, {
      if (!strcmp(pubdes, "1") || !strcmp(pubdes, "0"))
        if (smartlist_len(options->PublishServerDescriptor) > 1) {
          COMPLAIN("You have passed a list of multiple arguments to the "
                   "PublishServerDescriptor option that includes 0 or 1. "
                   "0 or 1 should only be used as the sole argument. "
                   "This configuration will be rejected in a future release.");
          break;
        }
    });

  if (options->BridgeRelay == 1 && ! options->ORPort_set)
      REJECT("BridgeRelay is 1, ORPort is not set. This is an invalid "
             "combination.");

  return 0;
#undef REJECT
#undef COMPLAIN
}

/* Given the value that the user has set for MaxMemInQueues, compute the
 * actual maximum value.  We clip this value if it's too low, and autodetect
 * it if it's set to 0. */
static uint64_t
compute_real_max_mem_in_queues(const uint64_t val, int log_guess)
{
  uint64_t result;

  if (val == 0) {
#define ONE_GIGABYTE (U64_LITERAL(1) << 30)
#define ONE_MEGABYTE (U64_LITERAL(1) << 20)
#if SIZEOF_VOID_P >= 8
#define MAX_DEFAULT_MAXMEM (8*ONE_GIGABYTE)
#else
#define MAX_DEFAULT_MAXMEM (2*ONE_GIGABYTE)
#endif
    /* The user didn't pick a memory limit.  Choose a very large one
     * that is still smaller than the system memory */
    static int notice_sent = 0;
    size_t ram = 0;
    if (get_total_system_memory(&ram) < 0) {
      /* We couldn't determine our total system memory!  */
#if SIZEOF_VOID_P >= 8
      /* 64-bit system.  Let's hope for 8 GB. */
      result = 8 * ONE_GIGABYTE;
#else
      /* (presumably) 32-bit system. Let's hope for 1 GB. */
      result = ONE_GIGABYTE;
#endif
    } else {
      /* We detected it, so let's pick 3/4 of the total RAM as our limit. */
      const uint64_t avail = (ram / 4) * 3;

      /* Make sure it's in range from 0.25 GB to 8 GB. */
      if (avail > MAX_DEFAULT_MAXMEM) {
        /* If you want to use more than this much RAM, you need to configure
           it yourself */
        result = MAX_DEFAULT_MAXMEM;
      } else if (avail < ONE_GIGABYTE / 4) {
        result = ONE_GIGABYTE / 4;
      } else {
        result = avail;
      }
    }
    if (log_guess && ! notice_sent) {
      log_notice(LD_CONFIG, "%sMaxMemInQueues is set to "U64_FORMAT" MB. "
                 "You can override this by setting MaxMemInQueues by hand.",
                 ram ? "Based on detected system memory, " : "",
                 U64_PRINTF_ARG(result / ONE_MEGABYTE));
      notice_sent = 1;
    }
    return result;
  } else if (val < ONE_GIGABYTE / 4) {
    log_warn(LD_CONFIG, "MaxMemInQueues must be at least 256 MB for now. "
             "Ideally, have it as large as you can afford.");
    return ONE_GIGABYTE / 4;
  } else {
    /* The value was fine all along */
    return val;
  }
}

/** Helper: return true iff s1 and s2 are both NULL, or both non-NULL
 * equal strings. */
static int
opt_streq(const char *s1, const char *s2)
{
  return 0 == strcmp_opt(s1, s2);
}

/** Check if any of the previous options have changed but aren't allowed to. */
static int
options_transition_allowed(const or_options_t *old,
                           const or_options_t *new_val,
                           char **msg)
{
  if (!old)
    return 0;

  if (!opt_streq(old->PidFile, new_val->PidFile)) {
    *msg = tor_strdup("PidFile is not allowed to change.");
    return -1;
  }

  if (old->RunAsDaemon != new_val->RunAsDaemon) {
    *msg = tor_strdup("While Tor is running, changing RunAsDaemon "
                      "is not allowed.");
    return -1;
  }

  if (old->Sandbox != new_val->Sandbox) {
    *msg = tor_strdup("While Tor is running, changing Sandbox "
                      "is not allowed.");
    return -1;
  }

  if (strcmp(old->DataDirectory,new_val->DataDirectory)!=0) {
    tor_asprintf(msg,
               "While Tor is running, changing DataDirectory "
               "(\"%s\"->\"%s\") is not allowed.",
               old->DataDirectory, new_val->DataDirectory);
    return -1;
  }

  if (!opt_streq(old->User, new_val->User)) {
    *msg = tor_strdup("While Tor is running, changing User is not allowed.");
    return -1;
  }

  if ((old->HardwareAccel != new_val->HardwareAccel)
      || !opt_streq(old->AccelName, new_val->AccelName)
      || !opt_streq(old->AccelDir, new_val->AccelDir)) {
    *msg = tor_strdup("While Tor is running, changing OpenSSL hardware "
                      "acceleration engine is not allowed.");
    return -1;
  }

  if (old->TestingTorNetwork != new_val->TestingTorNetwork) {
    *msg = tor_strdup("While Tor is running, changing TestingTorNetwork "
                      "is not allowed.");
    return -1;
  }

  if (old->DisableAllSwap != new_val->DisableAllSwap) {
    *msg = tor_strdup("While Tor is running, changing DisableAllSwap "
                      "is not allowed.");
    return -1;
  }

  if (old->TokenBucketRefillInterval != new_val->TokenBucketRefillInterval) {
    *msg = tor_strdup("While Tor is running, changing TokenBucketRefill"
                      "Interval is not allowed");
    return -1;
  }

  if (old->DisableIOCP != new_val->DisableIOCP) {
    *msg = tor_strdup("While Tor is running, changing DisableIOCP "
                      "is not allowed.");
    return -1;
  }

  if (old->DisableDebuggerAttachment &&
      !new_val->DisableDebuggerAttachment) {
    *msg = tor_strdup("While Tor is running, disabling "
                      "DisableDebuggerAttachment is not allowed.");
    return -1;
  }

  if (sandbox_is_active()) {
#define SB_NOCHANGE_STR(opt)                                            \
    do {                                                                \
      if (! opt_streq(old->opt, new_val->opt)) {                        \
        *msg = tor_strdup("Can't change " #opt " while Sandbox is active"); \
        return -1;                                                      \
      }                                                                 \
    } while (0)

    SB_NOCHANGE_STR(PidFile);
    SB_NOCHANGE_STR(ServerDNSResolvConfFile);
    SB_NOCHANGE_STR(DirPortFrontPage);
    SB_NOCHANGE_STR(CookieAuthFile);
    SB_NOCHANGE_STR(ExtORPortCookieAuthFile);

#undef SB_NOCHANGE_STR

    if (! config_lines_eq(old->Logs, new_val->Logs)) {
      *msg = tor_strdup("Can't change Logs while Sandbox is active");
      return -1;
    }
    if (old->ConnLimit != new_val->ConnLimit) {
      *msg = tor_strdup("Can't change ConnLimit while Sandbox is active");
      return -1;
    }
    if (server_mode(old) != server_mode(new_val)) {
      *msg = tor_strdup("Can't start/stop being a server while "
                        "Sandbox is active");
      return -1;
    }
  }

  return 0;
}

/** Return 1 if any change from <b>old_options</b> to <b>new_options</b>
 * will require us to rotate the CPU and DNS workers; else return 0. */
static int
options_transition_affects_workers(const or_options_t *old_options,
                                   const or_options_t *new_options)
{
  if (!opt_streq(old_options->DataDirectory, new_options->DataDirectory) ||
      old_options->NumCPUs != new_options->NumCPUs ||
      !config_lines_eq(old_options->ORPort_lines, new_options->ORPort_lines) ||
      old_options->ServerDNSSearchDomains !=
                                       new_options->ServerDNSSearchDomains ||
      old_options->SafeLogging_ != new_options->SafeLogging_ ||
      old_options->ClientOnly != new_options->ClientOnly ||
      public_server_mode(old_options) != public_server_mode(new_options) ||
      !config_lines_eq(old_options->Logs, new_options->Logs) ||
      old_options->LogMessageDomains != new_options->LogMessageDomains)
    return 1;

  /* Check whether log options match. */

  /* Nothing that changed matters. */
  return 0;
}

/** Return 1 if any change from <b>old_options</b> to <b>new_options</b>
 * will require us to generate a new descriptor; else return 0. */
static int
options_transition_affects_descriptor(const or_options_t *old_options,
                                      const or_options_t *new_options)
{
  /* XXX We can be smarter here. If your DirPort isn't being
   * published and you just turned it off, no need to republish. Etc. */
  if (!opt_streq(old_options->DataDirectory, new_options->DataDirectory) ||
      !opt_streq(old_options->Nickname,new_options->Nickname) ||
      !opt_streq(old_options->Address,new_options->Address) ||
      !config_lines_eq(old_options->ExitPolicy,new_options->ExitPolicy) ||
      old_options->ExitPolicyRejectPrivate !=
        new_options->ExitPolicyRejectPrivate ||
      old_options->IPv6Exit != new_options->IPv6Exit ||
      !config_lines_eq(old_options->ORPort_lines,
                       new_options->ORPort_lines) ||
      !config_lines_eq(old_options->DirPort_lines,
                       new_options->DirPort_lines) ||
      old_options->ClientOnly != new_options->ClientOnly ||
      old_options->DisableNetwork != new_options->DisableNetwork ||
      old_options->PublishServerDescriptor_ !=
        new_options->PublishServerDescriptor_ ||
      get_effective_bwrate(old_options) != get_effective_bwrate(new_options) ||
      get_effective_bwburst(old_options) !=
        get_effective_bwburst(new_options) ||
      !opt_streq(old_options->ContactInfo, new_options->ContactInfo) ||
      !opt_streq(old_options->MyFamily, new_options->MyFamily) ||
      !opt_streq(old_options->AccountingStart, new_options->AccountingStart) ||
      old_options->AccountingMax != new_options->AccountingMax ||
      public_server_mode(old_options) != public_server_mode(new_options))
    return 1;

  return 0;
}

#ifdef _WIN32
/** Return the directory on windows where we expect to find our application
 * data. */
static char *
get_windows_conf_root(void)
{
  static int is_set = 0;
  static char path[MAX_PATH*2+1];
  TCHAR tpath[MAX_PATH] = {0};

  LPITEMIDLIST idl;
  IMalloc *m;
  HRESULT result;

  if (is_set)
    return path;

  /* Find X:\documents and settings\username\application data\ .
   * We would use SHGetSpecialFolder path, but that wasn't added until IE4.
   */
#ifdef ENABLE_LOCAL_APPDATA
#define APPDATA_PATH CSIDL_LOCAL_APPDATA
#else
#define APPDATA_PATH CSIDL_APPDATA
#endif
  if (!SUCCEEDED(SHGetSpecialFolderLocation(NULL, APPDATA_PATH, &idl))) {
    getcwd(path,MAX_PATH);
    is_set = 1;
    log_warn(LD_CONFIG,
             "I couldn't find your application data folder: are you "
             "running an ancient version of Windows 95? Defaulting to \"%s\"",
             path);
    return path;
  }
  /* Convert the path from an "ID List" (whatever that is!) to a path. */
  result = SHGetPathFromIDList(idl, tpath);
#ifdef UNICODE
  wcstombs(path,tpath,sizeof(path));
  path[sizeof(path)-1] = '\0';
#else
  strlcpy(path,tpath,sizeof(path));
#endif

  /* Now we need to free the memory that the path-idl was stored in.  In
   * typical Windows fashion, we can't just call 'free()' on it. */
  SHGetMalloc(&m);
  if (m) {
    m->lpVtbl->Free(m, idl);
    m->lpVtbl->Release(m);
  }
  if (!SUCCEEDED(result)) {
    return NULL;
  }
  strlcat(path,"\\tor",MAX_PATH);
  is_set = 1;
  return path;
}
#endif

/** Return the default location for our torrc file (if <b>defaults_file</b> is
 * false), or for the torrc-defaults file (if <b>defaults_file</b> is true). */
static const char *
get_default_conf_file(int defaults_file)
{
#ifdef _WIN32
  if (defaults_file) {
    static char defaults_path[MAX_PATH+1];
    tor_snprintf(defaults_path, MAX_PATH, "%s\\torrc-defaults",
                 get_windows_conf_root());
    return defaults_path;
  } else {
    static char path[MAX_PATH+1];
    tor_snprintf(path, MAX_PATH, "%s\\torrc",
                 get_windows_conf_root());
    return path;
  }
#else
  return defaults_file ? CONFDIR "/torrc-defaults" : CONFDIR "/torrc";
#endif
}

/** Verify whether lst is a string containing valid-looking comma-separated
 * nicknames, or NULL. Will normalise <b>lst</b> to prefix '$' to any nickname
 * or fingerprint that needs it. Return 0 on success.
 * Warn and return -1 on failure.
 */
static int
check_nickname_list(char **lst, const char *name, char **msg)
{
  int r = 0;
  smartlist_t *sl;
  int changes = 0;

  if (!*lst)
    return 0;
  sl = smartlist_new();

  smartlist_split_string(sl, *lst, ",",
    SPLIT_SKIP_SPACE|SPLIT_IGNORE_BLANK|SPLIT_STRIP_SPACE, 0);

  SMARTLIST_FOREACH_BEGIN(sl, char *, s)
    {
      if (!is_legal_nickname_or_hexdigest(s)) {
        // check if first char is dollar
        if (s[0] != '$') {
          // Try again but with a dollar symbol prepended
          char *prepended;
          tor_asprintf(&prepended, "$%s", s);

          if (is_legal_nickname_or_hexdigest(prepended)) {
            // The nickname is valid when it's prepended, swap the current
            // version with a prepended one
            tor_free(s);
            SMARTLIST_REPLACE_CURRENT(sl, s, prepended);
            changes = 1;
            continue;
          }

          // Still not valid, free and fallback to error message
          tor_free(prepended);
        }

        tor_asprintf(msg, "Invalid nickname '%s' in %s line", s, name);
        r = -1;
        break;
      }
    }
  SMARTLIST_FOREACH_END(s);

  // Replace the caller's nickname list with a fixed one
  if (changes && r == 0) {
    char *newNicknames = smartlist_join_strings(sl, ", ", 0, NULL);
    tor_free(*lst);
    *lst = newNicknames;
  }

  SMARTLIST_FOREACH(sl, char *, s, tor_free(s));
  smartlist_free(sl);

  return r;
}

/** Learn config file name from command line arguments, or use the default.
 *
 * If <b>defaults_file</b> is true, we're looking for torrc-defaults;
 * otherwise, we're looking for the regular torrc_file.
 *
 * Set *<b>using_default_fname</b> to true if we're using the default
 * configuration file name; or false if we've set it from the command line.
 *
 * Set *<b>ignore_missing_torrc</b> to true if we should ignore the resulting
 * filename if it doesn't exist.
 */
static char *
find_torrc_filename(config_line_t *cmd_arg,
                    int defaults_file,
                    int *using_default_fname, int *ignore_missing_torrc)
{
  char *fname=NULL;
  config_line_t *p_index;
  const char *fname_opt = defaults_file ? "--defaults-torrc" : "-f";
  const char *ignore_opt = defaults_file ? NULL : "--ignore-missing-torrc";

  if (defaults_file)
    *ignore_missing_torrc = 1;

  for (p_index = cmd_arg; p_index; p_index = p_index->next) {
    if (!strcmp(p_index->key, fname_opt)) {
      if (fname) {
        log_warn(LD_CONFIG, "Duplicate %s options on command line.",
            fname_opt);
        tor_free(fname);
      }
      fname = expand_filename(p_index->value);

      {
        char *absfname;
        absfname = make_path_absolute(fname);
        tor_free(fname);
        fname = absfname;
      }

      *using_default_fname = 0;
    } else if (ignore_opt && !strcmp(p_index->key,ignore_opt)) {
      *ignore_missing_torrc = 1;
    }
  }

  if (*using_default_fname) {
    /* didn't find one, try CONFDIR */
    const char *dflt = get_default_conf_file(defaults_file);
    if (dflt && file_status(dflt) == FN_FILE) {
      fname = tor_strdup(dflt);
    } else {
#ifndef _WIN32
      char *fn = NULL;
      if (!defaults_file)
        fn = expand_filename("~/.torrc");
      if (fn && file_status(fn) == FN_FILE) {
        fname = fn;
      } else {
        tor_free(fn);
        fname = tor_strdup(dflt);
      }
#else
      fname = tor_strdup(dflt);
#endif
    }
  }
  return fname;
}

/** Load a configuration file from disk, setting torrc_fname or
 * torrc_defaults_fname if successful.
 *
 * If <b>defaults_file</b> is true, load torrc-defaults; otherwise load torrc.
 *
 * Return the contents of the file on success, and NULL on failure.
 */
static char *
load_torrc_from_disk(config_line_t *cmd_arg, int defaults_file)
{
  char *fname=NULL;
  char *cf = NULL;
  int using_default_torrc = 1;
  int ignore_missing_torrc = 0;
  char **fname_var = defaults_file ? &torrc_defaults_fname : &torrc_fname;

  fname = find_torrc_filename(cmd_arg, defaults_file,
                              &using_default_torrc, &ignore_missing_torrc);
  tor_assert(fname);
  log_debug(LD_CONFIG, "Opening config file \"%s\"", fname);

  tor_free(*fname_var);
  *fname_var = fname;

  /* Open config file */
  if (file_status(fname) != FN_FILE ||
      !(cf = read_file_to_str(fname,0,NULL))) {
    if (using_default_torrc == 1 || ignore_missing_torrc) {
      if (!defaults_file)
        log_notice(LD_CONFIG, "Configuration file \"%s\" not present, "
            "using reasonable defaults.", fname);
      tor_free(fname); /* sets fname to NULL */
      *fname_var = NULL;
      cf = tor_strdup("");
    } else {
      log_warn(LD_CONFIG,
          "Unable to open configuration file \"%s\".", fname);
      goto err;
    }
  } else {
    log_notice(LD_CONFIG, "Read configuration file \"%s\".", fname);
  }

  return cf;
 err:
  tor_free(fname);
  *fname_var = NULL;
  return NULL;
}

/** Read a configuration file into <b>options</b>, finding the configuration
 * file location based on the command line.  After loading the file
 * call options_init_from_string() to load the config.
 * Return 0 if success, -1 if failure. */
int
options_init_from_torrc(int argc, char **argv)
{
  char *cf=NULL, *cf_defaults=NULL;
  int command;
  int retval = -1;
  char *command_arg = NULL;
  char *errmsg=NULL;
  config_line_t *p_index = NULL;
  config_line_t *cmdline_only_options = NULL;

  /* Go through command-line variables */
  if (! have_parsed_cmdline) {
    /* Or we could redo the list every time we pass this place.
     * It does not really matter */
    if (config_parse_commandline(argc, argv, 0, &global_cmdline_options,
                                 &global_cmdline_only_options) < 0) {
      goto err;
    }
    have_parsed_cmdline = 1;
  }
  cmdline_only_options = global_cmdline_only_options;

  if (config_line_find(cmdline_only_options, "-h") ||
      config_line_find(cmdline_only_options, "--help")) {
    print_usage();
    exit(0);
  }
  if (config_line_find(cmdline_only_options, "--list-torrc-options")) {
    /* For documenting validating whether we've documented everything. */
    list_torrc_options();
    exit(0);
  }

  if (config_line_find(cmdline_only_options, "--version")) {
    printf("Tor version %s.\n",get_version());
    exit(0);
  }

  if (config_line_find(cmdline_only_options, "--digests")) {
    printf("Tor version %s.\n",get_version());
    printf("%s", libor_get_digests());
    printf("%s", tor_get_digests());
    exit(0);
  }

  if (config_line_find(cmdline_only_options, "--library-versions")) {
    printf("Tor version %s. \n", get_version());
    printf("Library versions\tCompiled\t\tRuntime\n");
    printf("Libevent\t\t%-15s\t\t%s\n",
                      tor_libevent_get_header_version_str(),
                      tor_libevent_get_version_str());
    printf("OpenSSL \t\t%-15s\t\t%s\n",
                      crypto_openssl_get_header_version_str(),
                      crypto_openssl_get_version_str());
    printf("Zlib    \t\t%-15s\t\t%s\n",
                      tor_zlib_get_header_version_str(),
                      tor_zlib_get_version_str());
    //TODO: Hex versions?
    exit(0);
  }

  command = CMD_RUN_TOR;
  for (p_index = cmdline_only_options; p_index; p_index = p_index->next) {
    if (!strcmp(p_index->key,"--list-fingerprint")) {
      command = CMD_LIST_FINGERPRINT;
    } else if (!strcmp(p_index->key, "--hash-password")) {
      command = CMD_HASH_PASSWORD;
      command_arg = p_index->value;
    } else if (!strcmp(p_index->key, "--dump-config")) {
      command = CMD_DUMP_CONFIG;
      command_arg = p_index->value;
    } else if (!strcmp(p_index->key, "--verify-config")) {
      command = CMD_VERIFY_CONFIG;
    }
  }

  if (command == CMD_HASH_PASSWORD) {
    cf_defaults = tor_strdup("");
    cf = tor_strdup("");
  } else {
    cf_defaults = load_torrc_from_disk(cmdline_only_options, 1);
    cf = load_torrc_from_disk(cmdline_only_options, 0);
    if (!cf) {
      if (config_line_find(cmdline_only_options, "--allow-missing-torrc")) {
        cf = tor_strdup("");
      } else {
        goto err;
      }
    }
  }

  retval = options_init_from_string(cf_defaults, cf, command, command_arg,
                                    &errmsg);

 err:

  tor_free(cf);
  tor_free(cf_defaults);
  if (errmsg) {
    log_warn(LD_CONFIG,"%s", errmsg);
    tor_free(errmsg);
  }
  return retval < 0 ? -1 : 0;
}

/** Load the options from the configuration in <b>cf</b>, validate
 * them for consistency and take actions based on them.
 *
 * Return 0 if success, negative on error:
 *  * -1 for general errors.
 *  * -2 for failure to parse/validate,
 *  * -3 for transition not allowed
 *  * -4 for error while setting the new options
 */
setopt_err_t
options_init_from_string(const char *cf_defaults, const char *cf,
                         int command, const char *command_arg,
                         char **msg)
{
  or_options_t *oldoptions, *newoptions, *newdefaultoptions=NULL;
  config_line_t *cl;
  int retval, i;
  setopt_err_t err = SETOPT_ERR_MISC;
  tor_assert(msg);

  oldoptions = global_options; /* get_options unfortunately asserts if
                                  this is the first time we run*/

  newoptions = tor_malloc_zero(sizeof(or_options_t));
  newoptions->magic_ = OR_OPTIONS_MAGIC;
  options_init(newoptions);
  newoptions->command = command;
  newoptions->command_arg = command_arg ? tor_strdup(command_arg) : NULL;

  for (i = 0; i < 2; ++i) {
    const char *body = i==0 ? cf_defaults : cf;
    if (!body)
      continue;
    /* get config lines, assign them */
    retval = config_get_lines(body, &cl, 1);
    if (retval < 0) {
      err = SETOPT_ERR_PARSE;
      goto err;
    }
    retval = config_assign(&options_format, newoptions, cl, 0, 0, msg);
    config_free_lines(cl);
    if (retval < 0) {
      err = SETOPT_ERR_PARSE;
      goto err;
    }
    if (i==0)
      newdefaultoptions = config_dup(&options_format, newoptions);
  }

  if (newdefaultoptions == NULL) {
    newdefaultoptions = config_dup(&options_format, global_default_options);
  }

  /* Go through command-line variables too */
  retval = config_assign(&options_format, newoptions,
                         global_cmdline_options, 0, 0, msg);
  if (retval < 0) {
    err = SETOPT_ERR_PARSE;
    goto err;
  }

  /* If this is a testing network configuration, change defaults
   * for a list of dependent config options, re-initialize newoptions
   * with the new defaults, and assign all options to it second time. */
  if (newoptions->TestingTorNetwork) {
    /* XXXX this is a bit of a kludge.  perhaps there's a better way to do
     * this?  We could, for example, make the parsing algorithm do two passes
     * over the configuration.  If it finds any "suite" options like
     * TestingTorNetwork, it could change the defaults before its second pass.
     * Not urgent so long as this seems to work, but at any sign of trouble,
     * let's clean it up.  -NM */

    /* Change defaults. */
    int i;
    for (i = 0; testing_tor_network_defaults[i].name; ++i) {
      const config_var_t *new_var = &testing_tor_network_defaults[i];
      config_var_t *old_var =
          config_find_option_mutable(&options_format, new_var->name);
      tor_assert(new_var);
      tor_assert(old_var);
      old_var->initvalue = new_var->initvalue;
    }

    /* Clear newoptions and re-initialize them with new defaults. */
    config_free(&options_format, newoptions);
    config_free(&options_format, newdefaultoptions);
    newdefaultoptions = NULL;
    newoptions = tor_malloc_zero(sizeof(or_options_t));
    newoptions->magic_ = OR_OPTIONS_MAGIC;
    options_init(newoptions);
    newoptions->command = command;
    newoptions->command_arg = command_arg ? tor_strdup(command_arg) : NULL;

    /* Assign all options a second time. */
    for (i = 0; i < 2; ++i) {
      const char *body = i==0 ? cf_defaults : cf;
      if (!body)
        continue;
      /* get config lines, assign them */
      retval = config_get_lines(body, &cl, 1);
      if (retval < 0) {
        err = SETOPT_ERR_PARSE;
        goto err;
      }
      retval = config_assign(&options_format, newoptions, cl, 0, 0, msg);
      config_free_lines(cl);
      if (retval < 0) {
        err = SETOPT_ERR_PARSE;
        goto err;
      }
      if (i==0)
        newdefaultoptions = config_dup(&options_format, newoptions);
    }
    /* Assign command-line variables a second time too */
    retval = config_assign(&options_format, newoptions,
                           global_cmdline_options, 0, 0, msg);
    if (retval < 0) {
      err = SETOPT_ERR_PARSE;
      goto err;
    }
  }

  /* Validate newoptions */
  if (options_validate(oldoptions, newoptions, newdefaultoptions,
                       0, msg) < 0) {
    err = SETOPT_ERR_PARSE; /*XXX make this a separate return value.*/
    goto err;
  }

  if (options_transition_allowed(oldoptions, newoptions, msg) < 0) {
    err = SETOPT_ERR_TRANSITION;
    goto err;
  }

  if (set_options(newoptions, msg)) {
    err = SETOPT_ERR_SETTING;
    goto err; /* frees and replaces old options */
  }
  config_free(&options_format, global_default_options);
  global_default_options = newdefaultoptions;

  return SETOPT_OK;

 err:
  config_free(&options_format, newoptions);
  config_free(&options_format, newdefaultoptions);
  if (*msg) {
    char *old_msg = *msg;
    tor_asprintf(msg, "Failed to parse/validate config: %s", old_msg);
    tor_free(old_msg);
  }
  return err;
}

/** Return the location for our configuration file.
 */
const char *
get_torrc_fname(int defaults_fname)
{
  const char *fname = defaults_fname ? torrc_defaults_fname : torrc_fname;

  if (fname)
    return fname;
  else
    return get_default_conf_file(defaults_fname);
}

/** Adjust the address map based on the MapAddress elements in the
 * configuration <b>options</b>
 */
void
config_register_addressmaps(const or_options_t *options)
{
  smartlist_t *elts;
  config_line_t *opt;
  const char *from, *to, *msg;

  addressmap_clear_configured();
  elts = smartlist_new();
  for (opt = options->AddressMap; opt; opt = opt->next) {
    smartlist_split_string(elts, opt->value, NULL,
                           SPLIT_SKIP_SPACE|SPLIT_IGNORE_BLANK, 2);
    if (smartlist_len(elts) < 2) {
      log_warn(LD_CONFIG,"MapAddress '%s' has too few arguments. Ignoring.",
               opt->value);
      goto cleanup;
    }

    from = smartlist_get(elts,0);
    to = smartlist_get(elts,1);

    if (to[0] == '.' || from[0] == '.') {
      log_warn(LD_CONFIG,"MapAddress '%s' is ambiguous - address starts with a"
              "'.'. Ignoring.",opt->value);
      goto cleanup;
    }

    if (addressmap_register_auto(from, to, 0, ADDRMAPSRC_TORRC, &msg) < 0) {
      log_warn(LD_CONFIG,"MapAddress '%s' failed: %s. Ignoring.", opt->value,
               msg);
      goto cleanup;
    }

    if (smartlist_len(elts) > 2)
      log_warn(LD_CONFIG,"Ignoring extra arguments to MapAddress.");

  cleanup:
    SMARTLIST_FOREACH(elts, char*, cp, tor_free(cp));
    smartlist_clear(elts);
  }
  smartlist_free(elts);
}

/** As addressmap_register(), but detect the wildcarded status of "from" and
 * "to", and do not steal a reference to <b>to</b>. */
/* XXXX024 move to connection_edge.c */
int
addressmap_register_auto(const char *from, const char *to,
                         time_t expires,
                         addressmap_entry_source_t addrmap_source,
                         const char **msg)
{
  int from_wildcard = 0, to_wildcard = 0;

  *msg = "whoops, forgot the error message";
  if (1) {
    if (!strcmp(to, "*") || !strcmp(from, "*")) {
      *msg = "can't remap from or to *";
      return -1;
    }
    /* Detect asterisks in expressions of type: '*.example.com' */
    if (!strncmp(from,"*.",2)) {
      from += 2;
      from_wildcard = 1;
    }
    if (!strncmp(to,"*.",2)) {
      to += 2;
      to_wildcard = 1;
    }

    if (to_wildcard && !from_wildcard) {
      *msg =  "can only use wildcard (i.e. '*.') if 'from' address "
        "uses wildcard also";
      return -1;
    }

    if (address_is_invalid_destination(to, 1)) {
      *msg = "destination is invalid";
      return -1;
    }

    addressmap_register(from, tor_strdup(to), expires, addrmap_source,
                        from_wildcard, to_wildcard);
  }
  return 0;
}

/**
 * Initialize the logs based on the configuration file.
 */
static int
options_init_logs(or_options_t *options, int validate_only)
{
  config_line_t *opt;
  int ok;
  smartlist_t *elts;
  int daemon =
#ifdef _WIN32
               0;
#else
               options->RunAsDaemon;
#endif

  if (options->LogTimeGranularity <= 0) {
    log_warn(LD_CONFIG, "Log time granularity '%d' has to be positive.",
             options->LogTimeGranularity);
    return -1;
  } else if (1000 % options->LogTimeGranularity != 0 &&
             options->LogTimeGranularity % 1000 != 0) {
    int granularity = options->LogTimeGranularity;
    if (granularity < 40) {
      do granularity++;
      while (1000 % granularity != 0);
    } else if (granularity < 1000) {
      granularity = 1000 / granularity;
      while (1000 % granularity != 0)
        granularity--;
      granularity = 1000 / granularity;
    } else {
      granularity = 1000 * ((granularity / 1000) + 1);
    }
    log_warn(LD_CONFIG, "Log time granularity '%d' has to be either a "
                        "divisor or a multiple of 1 second. Changing to "
                        "'%d'.",
             options->LogTimeGranularity, granularity);
    if (!validate_only)
      set_log_time_granularity(granularity);
  } else {
    if (!validate_only)
      set_log_time_granularity(options->LogTimeGranularity);
  }

  ok = 1;
  elts = smartlist_new();

  for (opt = options->Logs; opt; opt = opt->next) {
    log_severity_list_t *severity;
    const char *cfg = opt->value;
    severity = tor_malloc_zero(sizeof(log_severity_list_t));
    if (parse_log_severity_config(&cfg, severity) < 0) {
      log_warn(LD_CONFIG, "Couldn't parse log levels in Log option 'Log %s'",
               opt->value);
      ok = 0; goto cleanup;
    }

    smartlist_split_string(elts, cfg, NULL,
                           SPLIT_SKIP_SPACE|SPLIT_IGNORE_BLANK, 2);

    if (smartlist_len(elts) == 0)
      smartlist_add(elts, tor_strdup("stdout"));

    if (smartlist_len(elts) == 1 &&
        (!strcasecmp(smartlist_get(elts,0), "stdout") ||
         !strcasecmp(smartlist_get(elts,0), "stderr"))) {
      int err = smartlist_len(elts) &&
        !strcasecmp(smartlist_get(elts,0), "stderr");
      if (!validate_only) {
        if (daemon) {
          log_warn(LD_CONFIG,
                   "Can't log to %s with RunAsDaemon set; skipping stdout",
                   err?"stderr":"stdout");
        } else {
          add_stream_log(severity, err?"<stderr>":"<stdout>",
                         fileno(err?stderr:stdout));
        }
      }
      goto cleanup;
    }
    if (smartlist_len(elts) == 1 &&
        !strcasecmp(smartlist_get(elts,0), "syslog")) {
#ifdef HAVE_SYSLOG_H
      if (!validate_only) {
        add_syslog_log(severity);
      }
#else
      log_warn(LD_CONFIG, "Syslog is not supported on this system. Sorry.");
#endif
      goto cleanup;
    }

    if (smartlist_len(elts) == 2 &&
        !strcasecmp(smartlist_get(elts,0), "file")) {
      if (!validate_only) {
        char *fname = expand_filename(smartlist_get(elts, 1));
        if (add_file_log(severity, fname) < 0) {
          log_warn(LD_CONFIG, "Couldn't open file for 'Log %s': %s",
                   opt->value, strerror(errno));
          ok = 0;
        }
        tor_free(fname);
      }
      goto cleanup;
    }

    log_warn(LD_CONFIG, "Bad syntax on file Log option 'Log %s'",
             opt->value);
    ok = 0; goto cleanup;

  cleanup:
    SMARTLIST_FOREACH(elts, char*, cp, tor_free(cp));
    smartlist_clear(elts);
    tor_free(severity);
  }
  smartlist_free(elts);

  if (ok && !validate_only)
    logs_set_domain_logging(options->LogMessageDomains);

  return ok?0:-1;
}

/** Given a smartlist of SOCKS arguments to be passed to a transport
 *  proxy in <b>args</b>, validate them and return -1 if they are
 *  corrupted. Return 0 if they seem OK. */
static int
validate_transport_socks_arguments(const smartlist_t *args)
{
  char *socks_string = NULL;
  size_t socks_string_len;

  tor_assert(args);
  tor_assert(smartlist_len(args) > 0);

  SMARTLIST_FOREACH_BEGIN(args, const char *, s) {
    if (!string_is_key_value(LOG_WARN, s)) { /* items should be k=v items */
      log_warn(LD_CONFIG, "'%s' is not a k=v item.", s);
      return -1;
    }
  } SMARTLIST_FOREACH_END(s);

  socks_string = pt_stringify_socks_args(args);
  if (!socks_string)
    return -1;

  socks_string_len = strlen(socks_string);
  tor_free(socks_string);

  if (socks_string_len > MAX_SOCKS5_AUTH_SIZE_TOTAL) {
    log_warn(LD_CONFIG, "SOCKS arguments can't be more than %u bytes (%lu).",
             MAX_SOCKS5_AUTH_SIZE_TOTAL,
             (unsigned long) socks_string_len);
    return -1;
  }

  return 0;
}

/** Deallocate a bridge_line_t structure. */
/* private */ void
bridge_line_free(bridge_line_t *bridge_line)
{
  if (!bridge_line)
    return;

  if (bridge_line->socks_args) {
    SMARTLIST_FOREACH(bridge_line->socks_args, char*, s, tor_free(s));
    smartlist_free(bridge_line->socks_args);
  }
  tor_free(bridge_line->transport_name);
  tor_free(bridge_line);
}

/** Read the contents of a Bridge line from <b>line</b>. Return 0
 * if the line is well-formed, and -1 if it isn't. If
 * <b>validate_only</b> is 0, and the line is well-formed, then add
 * the bridge described in the line to our internal bridge list.
 *
 * Bridge line format:
 * Bridge [transport] IP:PORT [id-fingerprint] [k=v] [k=v] ...
 */
/* private */ bridge_line_t *
parse_bridge_line(const char *line)
{
  smartlist_t *items = NULL;
  char *addrport=NULL, *fingerprint=NULL;
  char *field=NULL;
  bridge_line_t *bridge_line = tor_malloc_zero(sizeof(bridge_line_t));

  items = smartlist_new();
  smartlist_split_string(items, line, NULL,
                         SPLIT_SKIP_SPACE|SPLIT_IGNORE_BLANK, -1);
  if (smartlist_len(items) < 1) {
    log_warn(LD_CONFIG, "Too few arguments to Bridge line.");
    goto err;
  }

  /* first field is either a transport name or addrport */
  field = smartlist_get(items, 0);
  smartlist_del_keeporder(items, 0);

  if (string_is_C_identifier(field)) {
    /* It's a transport name. */
    bridge_line->transport_name = field;
    if (smartlist_len(items) < 1) {
      log_warn(LD_CONFIG, "Too few items to Bridge line.");
      goto err;
    }
    addrport = smartlist_get(items, 0); /* Next field is addrport then. */
    smartlist_del_keeporder(items, 0);
  } else {
    addrport = field;
  }

  if (tor_addr_port_parse(LOG_INFO, addrport,
                          &bridge_line->addr, &bridge_line->port, 443)<0) {
    log_warn(LD_CONFIG, "Error parsing Bridge address '%s'", addrport);
    goto err;
  }

  /* If transports are enabled, next field could be a fingerprint or a
     socks argument. If transports are disabled, next field must be
     a fingerprint. */
  if (smartlist_len(items)) {
    if (bridge_line->transport_name) { /* transports enabled: */
      field = smartlist_get(items, 0);
      smartlist_del_keeporder(items, 0);

      /* If it's a key=value pair, then it's a SOCKS argument for the
         transport proxy... */
      if (string_is_key_value(LOG_DEBUG, field)) {
        bridge_line->socks_args = smartlist_new();
        smartlist_add(bridge_line->socks_args, field);
      } else { /* ...otherwise, it's the bridge fingerprint. */
        fingerprint = field;
      }

    } else { /* transports disabled: */
      fingerprint = smartlist_join_strings(items, "", 0, NULL);
    }
  }

  /* Handle fingerprint, if it was provided. */
  if (fingerprint) {
    if (strlen(fingerprint) != HEX_DIGEST_LEN) {
      log_warn(LD_CONFIG, "Key digest for Bridge is wrong length.");
      goto err;
    }
    if (base16_decode(bridge_line->digest, DIGEST_LEN,
                      fingerprint, HEX_DIGEST_LEN)<0) {
      log_warn(LD_CONFIG, "Unable to decode Bridge key digest.");
      goto err;
    }
  }

  /* If we are using transports, any remaining items in the smartlist
     should be k=v values. */
  if (bridge_line->transport_name && smartlist_len(items)) {
    if (!bridge_line->socks_args)
      bridge_line->socks_args = smartlist_new();

    /* append remaining items of 'items' to 'socks_args' */
    smartlist_add_all(bridge_line->socks_args, items);
    smartlist_clear(items);

    tor_assert(smartlist_len(bridge_line->socks_args) > 0);
  }

  if (bridge_line->socks_args) {
    if (validate_transport_socks_arguments(bridge_line->socks_args) < 0)
      goto err;
  }

  goto done;

 err:
  bridge_line_free(bridge_line);
  bridge_line = NULL;

 done:
  SMARTLIST_FOREACH(items, char*, s, tor_free(s));
  smartlist_free(items);
  tor_free(addrport);
  tor_free(fingerprint);

  return bridge_line;
}

/** Read the contents of a ClientTransportPlugin line from
 * <b>line</b>. Return 0 if the line is well-formed, and -1 if it
 * isn't.
 *
 * If <b>validate_only</b> is 0, the line is well-formed, and the
 * transport is needed by some bridge:
 * - If it's an external proxy line, add the transport described in the line to
 * our internal transport list.
 * - If it's a managed proxy line, launch the managed proxy. */
static int
parse_client_transport_line(const or_options_t *options,
                            const char *line, int validate_only)
{
  smartlist_t *items = NULL;
  int r;
  char *field2=NULL;

  const char *transports=NULL;
  smartlist_t *transport_list=NULL;
  char *addrport=NULL;
  tor_addr_t addr;
  uint16_t port = 0;
  int socks_ver=PROXY_NONE;

  /* managed proxy options */
  int is_managed=0;
  char **proxy_argv=NULL;
  char **tmp=NULL;
  int proxy_argc, i;
  int is_useless_proxy=1;

  int line_length;

  items = smartlist_new();
  smartlist_split_string(items, line, NULL,
                         SPLIT_SKIP_SPACE|SPLIT_IGNORE_BLANK, -1);

  line_length =  smartlist_len(items);
  if (line_length < 3) {
    log_warn(LD_CONFIG, "Too few arguments on ClientTransportPlugin line.");
    goto err;
  }

  /* Get the first line element, split it to commas into
     transport_list (in case it's multiple transports) and validate
     the transport names. */
  transports = smartlist_get(items, 0);
  transport_list = smartlist_new();
  smartlist_split_string(transport_list, transports, ",",
                         SPLIT_SKIP_SPACE|SPLIT_IGNORE_BLANK, 0);
  SMARTLIST_FOREACH_BEGIN(transport_list, const char *, transport_name) {
    /* validate transport names */
    if (!string_is_C_identifier(transport_name)) {
      log_warn(LD_CONFIG, "Transport name is not a C identifier (%s).",
               transport_name);
      goto err;
    }

    /* see if we actually need the transports provided by this proxy */
    if (!validate_only && transport_is_needed(transport_name))
      is_useless_proxy = 0;
  } SMARTLIST_FOREACH_END(transport_name);

  /* field2 is either a SOCKS version or "exec" */
  field2 = smartlist_get(items, 1);

  if (!strcmp(field2,"socks4")) {
    socks_ver = PROXY_SOCKS4;
  } else if (!strcmp(field2,"socks5")) {
    socks_ver = PROXY_SOCKS5;
  } else if (!strcmp(field2,"exec")) {
    is_managed=1;
  } else {
    log_warn(LD_CONFIG, "Strange ClientTransportPlugin field '%s'.",
             field2);
    goto err;
  }

  if (is_managed && options->Sandbox) {
    log_warn(LD_CONFIG, "Managed proxies are not compatible with Sandbox mode."
             "(ClientTransportPlugin line was %s)", escaped(line));
    goto err;
  }

  if (is_managed) { /* managed */
    if (!validate_only && is_useless_proxy) {
      log_info(LD_GENERAL, "Pluggable transport proxy (%s) does not provide "
               "any needed transports and will not be launched.", line);
    }

    /* If we are not just validating, use the rest of the line as the
       argv of the proxy to be launched. Also, make sure that we are
       only launching proxies that contribute useful transports.  */
    if (!validate_only && !is_useless_proxy) {
      proxy_argc = line_length-2;
      tor_assert(proxy_argc > 0);
      proxy_argv = tor_malloc_zero(sizeof(char*)*(proxy_argc+1));
      tmp = proxy_argv;
      for (i=0;i<proxy_argc;i++) { /* store arguments */
        *tmp++ = smartlist_get(items, 2);
        smartlist_del_keeporder(items, 2);
      }
      *tmp = NULL; /*terminated with NULL, just like execve() likes it*/

      /* kickstart the thing */
      pt_kickstart_client_proxy(transport_list, proxy_argv);
    }
  } else { /* external */
    if (smartlist_len(transport_list) != 1) {
      log_warn(LD_CONFIG, "You can't have an external proxy with "
               "more than one transports.");
      goto err;
    }

    addrport = smartlist_get(items, 2);

    if (tor_addr_port_lookup(addrport, &addr, &port)<0) {
      log_warn(LD_CONFIG, "Error parsing transport "
               "address '%s'", addrport);
      goto err;
    }
    if (!port) {
      log_warn(LD_CONFIG,
               "Transport address '%s' has no port.", addrport);
      goto err;
    }

    if (!validate_only) {
      transport_add_from_config(&addr, port, smartlist_get(transport_list, 0),
                                socks_ver);

      log_info(LD_DIR, "Transport '%s' found at %s",
               transports, fmt_addrport(&addr, port));
    }
  }

  r = 0;
  goto done;

 err:
  r = -1;

 done:
  SMARTLIST_FOREACH(items, char*, s, tor_free(s));
  smartlist_free(items);
  if (transport_list) {
    SMARTLIST_FOREACH(transport_list, char*, s, tor_free(s));
    smartlist_free(transport_list);
  }

  return r;
}

/** Given a ServerTransportListenAddr <b>line</b>, return its
 *  <address:port> string. Return NULL if the line was not
 *  well-formed.
 *
 *  If <b>transport</b> is set, return NULL if the line is not
 *  referring to <b>transport</b>.
 *
 *  The returned string is allocated on the heap and it's the
 *  responsibility of the caller to free it. */
static char *
get_bindaddr_from_transport_listen_line(const char *line,const char *transport)
{
  smartlist_t *items = NULL;
  const char *parsed_transport = NULL;
  char *addrport = NULL;
  tor_addr_t addr;
  uint16_t port = 0;

  items = smartlist_new();
  smartlist_split_string(items, line, NULL,
                         SPLIT_SKIP_SPACE|SPLIT_IGNORE_BLANK, -1);

  if (smartlist_len(items) < 2) {
    log_warn(LD_CONFIG,"Too few arguments on ServerTransportListenAddr line.");
    goto err;
  }

  parsed_transport = smartlist_get(items, 0);
  addrport = tor_strdup(smartlist_get(items, 1));

  /* If 'transport' is given, check if it matches the one on the line */
  if (transport && strcmp(transport, parsed_transport))
    goto err;

  /* Validate addrport */
  if (tor_addr_port_parse(LOG_WARN, addrport, &addr, &port, -1)<0) {
    log_warn(LD_CONFIG, "Error parsing ServerTransportListenAddr "
             "address '%s'", addrport);
    goto err;
  }

  goto done;

 err:
  tor_free(addrport);
  addrport = NULL;

 done:
  SMARTLIST_FOREACH(items, char*, s, tor_free(s));
  smartlist_free(items);

  return addrport;
}

/** Given a ServerTransportOptions <b>line</b>, return a smartlist
 *  with the options. Return NULL if the line was not well-formed.
 *
 *  If <b>transport</b> is set, return NULL if the line is not
 *  referring to <b>transport</b>.
 *
 *  The returned smartlist and its strings are allocated on the heap
 *  and it's the responsibility of the caller to free it. */
smartlist_t *
get_options_from_transport_options_line(const char *line,const char *transport)
{
  smartlist_t *items = smartlist_new();
  smartlist_t *options = smartlist_new();
  const char *parsed_transport = NULL;

  smartlist_split_string(items, line, NULL,
                         SPLIT_SKIP_SPACE|SPLIT_IGNORE_BLANK, -1);

  if (smartlist_len(items) < 2) {
    log_warn(LD_CONFIG,"Too few arguments on ServerTransportOptions line.");
    goto err;
  }

  parsed_transport = smartlist_get(items, 0);
  /* If 'transport' is given, check if it matches the one on the line */
  if (transport && strcmp(transport, parsed_transport))
    goto err;

  SMARTLIST_FOREACH_BEGIN(items, const char *, option) {
    if (option_sl_idx == 0) /* skip the transport field (first field)*/
      continue;

    /* validate that it's a k=v value */
    if (!string_is_key_value(LOG_WARN, option)) {
      log_warn(LD_CONFIG, "%s is not a k=v value.", escaped(option));
      goto err;
    }

    /* add it to the options smartlist */
    smartlist_add(options, tor_strdup(option));
    log_debug(LD_CONFIG, "Added %s to the list of options", escaped(option));
  } SMARTLIST_FOREACH_END(option);

  goto done;

 err:
  SMARTLIST_FOREACH(options, char*, s, tor_free(s));
  smartlist_free(options);
  options = NULL;

 done:
  SMARTLIST_FOREACH(items, char*, s, tor_free(s));
  smartlist_free(items);

  return options;
}

/** Given the name of a pluggable transport in <b>transport</b>, check
 *  the configuration file to see if the user has explicitly asked for
 *  it to listen on a specific port. Return a <address:port> string if
 *  so, otherwise NULL. */
char *
get_transport_bindaddr_from_config(const char *transport)
{
  config_line_t *cl;
  const or_options_t *options = get_options();

  for (cl = options->ServerTransportListenAddr; cl; cl = cl->next) {
    char *bindaddr =
      get_bindaddr_from_transport_listen_line(cl->value, transport);
    if (bindaddr)
      return bindaddr;
  }

  return NULL;
}

/** Given the name of a pluggable transport in <b>transport</b>, check
 *  the configuration file to see if the user has asked us to pass any
 *  parameters to the pluggable transport. Return a smartlist
 *  containing the parameters, otherwise NULL. */
smartlist_t *
get_options_for_server_transport(const char *transport)
{
  config_line_t *cl;
  const or_options_t *options = get_options();

  for (cl = options->ServerTransportOptions; cl; cl = cl->next) {
    smartlist_t *options_sl =
      get_options_from_transport_options_line(cl->value, transport);
    if (options_sl)
      return options_sl;
  }

  return NULL;
}

/** Read the contents of a ServerTransportPlugin line from
 * <b>line</b>. Return 0 if the line is well-formed, and -1 if it
 * isn't.
 * If <b>validate_only</b> is 0, the line is well-formed, and it's a
 * managed proxy line, launch the managed proxy. */
static int
parse_server_transport_line(const or_options_t *options,
                            const char *line, int validate_only)
{
  smartlist_t *items = NULL;
  int r;
  const char *transports=NULL;
  smartlist_t *transport_list=NULL;
  char *type=NULL;
  char *addrport=NULL;
  tor_addr_t addr;
  uint16_t port = 0;

  /* managed proxy options */
  int is_managed=0;
  char **proxy_argv=NULL;
  char **tmp=NULL;
  int proxy_argc,i;

  int line_length;

  items = smartlist_new();
  smartlist_split_string(items, line, NULL,
                         SPLIT_SKIP_SPACE|SPLIT_IGNORE_BLANK, -1);

  line_length =  smartlist_len(items);
  if (line_length < 3) {
    log_warn(LD_CONFIG, "Too few arguments on ServerTransportPlugin line.");
    goto err;
  }

  /* Get the first line element, split it to commas into
     transport_list (in case it's multiple transports) and validate
     the transport names. */
  transports = smartlist_get(items, 0);
  transport_list = smartlist_new();
  smartlist_split_string(transport_list, transports, ",",
                         SPLIT_SKIP_SPACE|SPLIT_IGNORE_BLANK, 0);
  SMARTLIST_FOREACH_BEGIN(transport_list, const char *, transport_name) {
    if (!string_is_C_identifier(transport_name)) {
      log_warn(LD_CONFIG, "Transport name is not a C identifier (%s).",
               transport_name);
      goto err;
    }
  } SMARTLIST_FOREACH_END(transport_name);

  type = smartlist_get(items, 1);

  if (!strcmp(type, "exec")) {
    is_managed=1;
  } else if (!strcmp(type, "proxy")) {
    is_managed=0;
  } else {
    log_warn(LD_CONFIG, "Strange ServerTransportPlugin type '%s'", type);
    goto err;
  }

  if (is_managed && options->Sandbox) {
    log_warn(LD_CONFIG, "Managed proxies are not compatible with Sandbox mode."
             "(ServerTransportPlugin line was %s)", escaped(line));
    goto err;
  }

  if (is_managed) { /* managed */
    if (!validate_only) {
      proxy_argc = line_length-2;
      tor_assert(proxy_argc > 0);
      proxy_argv = tor_malloc_zero(sizeof(char*)*(proxy_argc+1));
      tmp = proxy_argv;

      for (i=0;i<proxy_argc;i++) { /* store arguments */
        *tmp++ = smartlist_get(items, 2);
        smartlist_del_keeporder(items, 2);
      }
      *tmp = NULL; /*terminated with NULL, just like execve() likes it*/

      /* kickstart the thing */
      pt_kickstart_server_proxy(transport_list, proxy_argv);
    }
  } else { /* external */
    if (smartlist_len(transport_list) != 1) {
      log_warn(LD_CONFIG, "You can't have an external proxy with "
               "more than one transports.");
      goto err;
    }

    addrport = smartlist_get(items, 2);

    if (tor_addr_port_lookup(addrport, &addr, &port)<0) {
      log_warn(LD_CONFIG, "Error parsing transport "
               "address '%s'", addrport);
      goto err;
    }
    if (!port) {
      log_warn(LD_CONFIG,
               "Transport address '%s' has no port.", addrport);
      goto err;
    }

    if (!validate_only) {
      log_info(LD_DIR, "Server transport '%s' at %s.",
               transports, fmt_addrport(&addr, port));
    }
  }

  r = 0;
  goto done;

 err:
  r = -1;

 done:
  SMARTLIST_FOREACH(items, char*, s, tor_free(s));
  smartlist_free(items);
  if (transport_list) {
    SMARTLIST_FOREACH(transport_list, char*, s, tor_free(s));
    smartlist_free(transport_list);
  }

  return r;
}

/** Read the contents of a DirAuthority line from <b>line</b>. If
 * <b>validate_only</b> is 0, and the line is well-formed, and it
 * shares any bits with <b>required_type</b> or <b>required_type</b>
 * is 0, then add the dirserver described in the line (minus whatever
 * bits it's missing) as a valid authority. Return 0 on success,
 * or -1 if the line isn't well-formed or if we can't add it. */
static int
parse_dir_authority_line(const char *line, dirinfo_type_t required_type,
                         int validate_only)
{
  smartlist_t *items = NULL;
  int r;
  char *addrport=NULL, *address=NULL, *nickname=NULL, *fingerprint=NULL;
  uint16_t dir_port = 0, or_port = 0;
  char digest[DIGEST_LEN];
  char v3_digest[DIGEST_LEN];
  dirinfo_type_t type = 0;
  double weight = 1.0;

  items = smartlist_new();
  smartlist_split_string(items, line, NULL,
                         SPLIT_SKIP_SPACE|SPLIT_IGNORE_BLANK, -1);
  if (smartlist_len(items) < 1) {
    log_warn(LD_CONFIG, "No arguments on DirAuthority line.");
    goto err;
  }

  if (is_legal_nickname(smartlist_get(items, 0))) {
    nickname = smartlist_get(items, 0);
    smartlist_del_keeporder(items, 0);
  }

  while (smartlist_len(items)) {
    char *flag = smartlist_get(items, 0);
    if (TOR_ISDIGIT(flag[0]))
      break;
    if (!strcasecmp(flag, "hs") ||
               !strcasecmp(flag, "no-hs")) {
      log_warn(LD_CONFIG, "The DirAuthority options 'hs' and 'no-hs' are "
               "obsolete; you don't need them any more.");
    } else if (!strcasecmp(flag, "bridge")) {
      type |= BRIDGE_DIRINFO;
    } else if (!strcasecmp(flag, "no-v2")) {
      /* obsolete, but may still be contained in DirAuthority lines generated
         by various tools */;
    } else if (!strcasecmpstart(flag, "orport=")) {
      int ok;
      char *portstring = flag + strlen("orport=");
      or_port = (uint16_t) tor_parse_long(portstring, 10, 1, 65535, &ok, NULL);
      if (!ok)
        log_warn(LD_CONFIG, "Invalid orport '%s' on DirAuthority line.",
                 portstring);
    } else if (!strcmpstart(flag, "weight=")) {
      int ok;
      const char *wstring = flag + strlen("weight=");
      weight = tor_parse_double(wstring, 0, UINT64_MAX, &ok, NULL);
      if (!ok) {
        log_warn(LD_CONFIG, "Invalid weight '%s' on DirAuthority line.",flag);
        weight=1.0;
      }
    } else if (!strcasecmpstart(flag, "v3ident=")) {
      char *idstr = flag + strlen("v3ident=");
      if (strlen(idstr) != HEX_DIGEST_LEN ||
          base16_decode(v3_digest, DIGEST_LEN, idstr, HEX_DIGEST_LEN)<0) {
        log_warn(LD_CONFIG, "Bad v3 identity digest '%s' on DirAuthority line",
                 flag);
      } else {
        type |= V3_DIRINFO|EXTRAINFO_DIRINFO|MICRODESC_DIRINFO;
      }
    } else {
      log_warn(LD_CONFIG, "Unrecognized flag '%s' on DirAuthority line",
               flag);
    }
    tor_free(flag);
    smartlist_del_keeporder(items, 0);
  }

  if (smartlist_len(items) < 2) {
    log_warn(LD_CONFIG, "Too few arguments to DirAuthority line.");
    goto err;
  }
  addrport = smartlist_get(items, 0);
  smartlist_del_keeporder(items, 0);
  if (addr_port_lookup(LOG_WARN, addrport, &address, NULL, &dir_port)<0) {
    log_warn(LD_CONFIG, "Error parsing DirAuthority address '%s'", addrport);
    goto err;
  }
  if (!dir_port) {
    log_warn(LD_CONFIG, "Missing port in DirAuthority address '%s'",addrport);
    goto err;
  }

  fingerprint = smartlist_join_strings(items, "", 0, NULL);
  if (strlen(fingerprint) != HEX_DIGEST_LEN) {
    log_warn(LD_CONFIG, "Key digest '%s' for DirAuthority is wrong length %d.",
             fingerprint, (int)strlen(fingerprint));
    goto err;
  }
  if (!strcmp(fingerprint, "E623F7625FBE0C87820F11EC5F6D5377ED816294")) {
    /* a known bad fingerprint. refuse to use it. We can remove this
     * clause once Tor 0.1.2.17 is obsolete. */
    log_warn(LD_CONFIG, "Dangerous dirserver line. To correct, erase your "
             "torrc file (%s), or reinstall Tor and use the default torrc.",
             get_torrc_fname(0));
    goto err;
  }
  if (base16_decode(digest, DIGEST_LEN, fingerprint, HEX_DIGEST_LEN)<0) {
    log_warn(LD_CONFIG, "Unable to decode DirAuthority key digest.");
    goto err;
  }

  if (!validate_only && (!required_type || required_type & type)) {
    dir_server_t *ds;
    if (required_type)
      type &= required_type; /* pare down what we think of them as an
                              * authority for. */
    log_debug(LD_DIR, "Trusted %d dirserver at %s:%d (%s)", (int)type,
              address, (int)dir_port, (char*)smartlist_get(items,0));
    if (!(ds = trusted_dir_server_new(nickname, address, dir_port, or_port,
                                      digest, v3_digest, type, weight)))
      goto err;
    dir_server_add(ds);
  }

  r = 0;
  goto done;

  err:
  r = -1;

  done:
  SMARTLIST_FOREACH(items, char*, s, tor_free(s));
  smartlist_free(items);
  tor_free(addrport);
  tor_free(address);
  tor_free(nickname);
  tor_free(fingerprint);
  return r;
}

/** Read the contents of a FallbackDir line from <b>line</b>. If
 * <b>validate_only</b> is 0, and the line is well-formed, then add the
 * dirserver described in the line as a fallback directory. Return 0 on
 * success, or -1 if the line isn't well-formed or if we can't add it. */
static int
parse_dir_fallback_line(const char *line,
                        int validate_only)
{
  int r = -1;
  smartlist_t *items = smartlist_new(), *positional = smartlist_new();
  int orport = -1;
  uint16_t dirport;
  tor_addr_t addr;
  int ok;
  char id[DIGEST_LEN];
  char *address=NULL;
  double weight=1.0;

  memset(id, 0, sizeof(id));
  smartlist_split_string(items, line, NULL,
                         SPLIT_SKIP_SPACE|SPLIT_IGNORE_BLANK, -1);
  SMARTLIST_FOREACH_BEGIN(items, const char *, cp) {
    const char *eq = strchr(cp, '=');
    ok = 1;
    if (! eq) {
      smartlist_add(positional, (char*)cp);
      continue;
    }
    if (!strcmpstart(cp, "orport=")) {
      orport = (int)tor_parse_long(cp+strlen("orport="), 10,
                                   1, 65535, &ok, NULL);
    } else if (!strcmpstart(cp, "id=")) {
      ok = !base16_decode(id, DIGEST_LEN,
                          cp+strlen("id="), strlen(cp)-strlen("id="));
    } else if (!strcmpstart(cp, "weight=")) {
      int ok;
      const char *wstring = cp + strlen("weight=");
      weight = tor_parse_double(wstring, 0, UINT64_MAX, &ok, NULL);
      if (!ok) {
        log_warn(LD_CONFIG, "Invalid weight '%s' on FallbackDir line.", cp);
        weight=1.0;
      }
    }

    if (!ok) {
      log_warn(LD_CONFIG, "Bad FallbackDir option %s", escaped(cp));
      goto end;
    }
  } SMARTLIST_FOREACH_END(cp);

  if (smartlist_len(positional) != 1) {
    log_warn(LD_CONFIG, "Couldn't parse FallbackDir line %s", escaped(line));
    goto end;
  }

  if (tor_digest_is_zero(id)) {
    log_warn(LD_CONFIG, "Missing identity on FallbackDir line");
    goto end;
  }

  if (orport <= 0) {
    log_warn(LD_CONFIG, "Missing orport on FallbackDir line");
    goto end;
  }

  if (tor_addr_port_split(LOG_INFO, smartlist_get(positional, 0),
                          &address, &dirport) < 0 ||
      tor_addr_parse(&addr, address)<0) {
    log_warn(LD_CONFIG, "Couldn't parse address:port %s on FallbackDir line",
             (const char*)smartlist_get(positional, 0));
    goto end;
  }

  if (!validate_only) {
    dir_server_t *ds;
    ds = fallback_dir_server_new(&addr, dirport, orport, id, weight);
    if (!ds) {
      log_warn(LD_CONFIG, "Couldn't create FallbackDir %s", escaped(line));
      goto end;
    }
    dir_server_add(ds);
  }

  r = 0;

 end:
  SMARTLIST_FOREACH(items, char *, cp, tor_free(cp));
  smartlist_free(items);
  smartlist_free(positional);
  tor_free(address);
  return r;
}

/** Allocate and return a new port_cfg_t with reasonable defaults. */
static port_cfg_t *
port_cfg_new(void)
{
  port_cfg_t *cfg = tor_malloc_zero(sizeof(port_cfg_t));
  cfg->ipv4_traffic = 1;
  cfg->cache_ipv4_answers = 1;
  cfg->prefer_ipv6_virtaddr = 1;
  return cfg;
}

/** Free all storage held in <b>port</b> */
static void
port_cfg_free(port_cfg_t *port)
{
  tor_free(port);
}

/** Warn for every port in <b>ports</b> of type <b>listener_type</b> that is
 * on a publicly routable address. */
static void
warn_nonlocal_client_ports(const smartlist_t *ports, const char *portname,
                           int listener_type)
{
  SMARTLIST_FOREACH_BEGIN(ports, const port_cfg_t *, port) {
    if (port->type != listener_type)
      continue;
    if (port->is_unix_addr) {
      /* Unix sockets aren't accessible over a network. */
    } else if (!tor_addr_is_internal(&port->addr, 1)) {
      log_warn(LD_CONFIG, "You specified a public address '%s' for %sPort. "
               "Other people on the Internet might find your computer and "
               "use it as an open proxy. Please don't allow this unless you "
               "have a good reason.",
               fmt_addrport(&port->addr, port->port), portname);
    } else if (!tor_addr_is_loopback(&port->addr)) {
      log_notice(LD_CONFIG, "You configured a non-loopback address '%s' "
                 "for %sPort. This allows everybody on your local network to "
                 "use your machine as a proxy. Make sure this is what you "
                 "wanted.",
                 fmt_addrport(&port->addr, port->port), portname);
    }
  } SMARTLIST_FOREACH_END(port);
}

/** Warn for every Extended ORPort port in <b>ports</b> that is on a
 *  publicly routable address. */
static void
warn_nonlocal_ext_orports(const smartlist_t *ports, const char *portname)
{
  SMARTLIST_FOREACH_BEGIN(ports, const port_cfg_t *, port) {
    if (port->type != CONN_TYPE_EXT_OR_LISTENER)
      continue;
    if (port->is_unix_addr)
      continue;
    /* XXX maybe warn even if address is RFC1918? */
    if (!tor_addr_is_internal(&port->addr, 1)) {
      log_warn(LD_CONFIG, "You specified a public address '%s' for %sPort. "
               "This is not advised; this address is supposed to only be "
               "exposed on localhost so that your pluggable transport "
               "proxies can connect to it.",
               fmt_addrport(&port->addr, port->port), portname);
    }
  } SMARTLIST_FOREACH_END(port);
}

/** Given a list of port_cfg_t in <b>ports</b>, warn any controller port there
 * is listening on any non-loopback address.  If <b>forbid</b> is true,
 * then emit a stronger warning and remove the port from the list.
 */
static void
warn_nonlocal_controller_ports(smartlist_t *ports, unsigned forbid)
{
  int warned = 0;
  SMARTLIST_FOREACH_BEGIN(ports, port_cfg_t *, port) {
    if (port->type != CONN_TYPE_CONTROL_LISTENER)
      continue;
    if (port->is_unix_addr)
      continue;
    if (!tor_addr_is_loopback(&port->addr)) {
      if (forbid) {
        if (!warned)
          log_warn(LD_CONFIG,
                 "You have a ControlPort set to accept "
                 "unauthenticated connections from a non-local address.  "
                 "This means that programs not running on your computer "
                 "can reconfigure your Tor, without even having to guess a "
                 "password.  That's so bad that I'm closing your ControlPort "
                 "for you.  If you need to control your Tor remotely, try "
                 "enabling authentication and using a tool like stunnel or "
                 "ssh to encrypt remote access.");
        warned = 1;
        port_cfg_free(port);
        SMARTLIST_DEL_CURRENT(ports, port);
      } else {
        log_warn(LD_CONFIG, "You have a ControlPort set to accept "
                 "connections from a non-local address.  This means that "
                 "programs not running on your computer can reconfigure your "
                 "Tor.  That's pretty bad, since the controller "
                 "protocol isn't encrypted!  Maybe you should just listen on "
                 "127.0.0.1 and use a tool like stunnel or ssh to encrypt "
                 "remote connections to your control port.");
        return; /* No point in checking the rest */
      }
    }
  } SMARTLIST_FOREACH_END(port);
}

#define CL_PORT_NO_OPTIONS (1u<<0)
#define CL_PORT_WARN_NONLOCAL (1u<<1)
#define CL_PORT_ALLOW_EXTRA_LISTENADDR (1u<<2)
#define CL_PORT_SERVER_OPTIONS (1u<<3)
#define CL_PORT_FORBID_NONLOCAL (1u<<4)
#define CL_PORT_TAKES_HOSTNAMES (1u<<5)

/**
 * Parse port configuration for a single port type.
 *
 * Read entries of the "FooPort" type from the list <b>ports</b>, and
 * entries of the "FooListenAddress" type from the list
 * <b>listenaddrs</b>.  Two syntaxes are supported: a legacy syntax
 * where FooPort is at most a single entry containing a port number and
 * where FooListenAddress has any number of address:port combinations;
 * and a new syntax where there are no FooListenAddress entries and
 * where FooPort can have any number of entries of the format
 * "[Address:][Port] IsolationOptions".
 *
 * In log messages, describe the port type as <b>portname</b>.
 *
 * If no address is specified, default to <b>defaultaddr</b>.  If no
 * FooPort is given, default to defaultport (if 0, there is no default).
 *
 * If CL_PORT_NO_OPTIONS is set in <b>flags</b>, do not allow stream
 * isolation options in the FooPort entries.
 *
 * If CL_PORT_WARN_NONLOCAL is set in <b>flags</b>, warn if any of the
 * ports are not on a local address.  If CL_PORT_FORBID_NONLOCAL is set,
 * this is a contrl port with no password set: don't even allow it.
 *
 * Unless CL_PORT_ALLOW_EXTRA_LISTENADDR is set in <b>flags</b>, warn
 * if FooListenAddress is set but FooPort is 0.
 *
 * If CL_PORT_SERVER_OPTIONS is set in <b>flags</b>, do not allow stream
 * isolation options in the FooPort entries; instead allow the
 * server-port option set.
 *
 * If CL_PORT_TAKES_HOSTNAMES is set in <b>flags</b>, allow the options
 * {No,}IPv{4,6}Traffic.
 *
 * On success, if <b>out</b> is given, add a new port_cfg_t entry to
 * <b>out</b> for every port that the client should listen on.  Return 0
 * on success, -1 on failure.
 */
static int
parse_port_config(smartlist_t *out,
                  const config_line_t *ports,
                  const config_line_t *listenaddrs,
                  const char *portname,
                  int listener_type,
                  const char *defaultaddr,
                  int defaultport,
                  unsigned flags)
{
  smartlist_t *elts;
  int retval = -1;
  const unsigned is_control = (listener_type == CONN_TYPE_CONTROL_LISTENER);
  const unsigned is_ext_orport = (listener_type == CONN_TYPE_EXT_OR_LISTENER);
  const unsigned allow_no_options = flags & CL_PORT_NO_OPTIONS;
  const unsigned use_server_options = flags & CL_PORT_SERVER_OPTIONS;
  const unsigned warn_nonlocal = flags & CL_PORT_WARN_NONLOCAL;
  const unsigned forbid_nonlocal = flags & CL_PORT_FORBID_NONLOCAL;
  const unsigned allow_spurious_listenaddr =
    flags & CL_PORT_ALLOW_EXTRA_LISTENADDR;
  const unsigned takes_hostnames = flags & CL_PORT_TAKES_HOSTNAMES;
  int got_zero_port=0, got_nonzero_port=0;

  /* FooListenAddress is deprecated; let's make it work like it used to work,
   * though. */
  if (listenaddrs) {
    int mainport = defaultport;

    if (ports && ports->next) {
      log_warn(LD_CONFIG, "%sListenAddress can't be used when there are "
               "multiple %sPort lines", portname, portname);
      return -1;
    } else if (ports) {
      if (!strcmp(ports->value, "auto")) {
        mainport = CFG_AUTO_PORT;
      } else {
        int ok;
        mainport = (int)tor_parse_long(ports->value, 10, 0, 65535, &ok, NULL);
        if (!ok) {
          log_warn(LD_CONFIG, "%sListenAddress can only be used with a single "
                   "%sPort with value \"auto\" or 1-65535 and no options set.",
                   portname, portname);
          return -1;
        }
      }
    }

    if (mainport == 0) {
      if (allow_spurious_listenaddr)
        return 1; /*DOCDOC*/
      log_warn(LD_CONFIG, "%sPort must be defined if %sListenAddress is used",
               portname, portname);
      return -1;
    }

    if (use_server_options && out) {
      /* Add a no_listen port. */
      port_cfg_t *cfg = port_cfg_new();
      cfg->type = listener_type;
      cfg->port = mainport;
      tor_addr_make_unspec(&cfg->addr); /* Server ports default to 0.0.0.0 */
      cfg->no_listen = 1;
      cfg->bind_ipv4_only = 1;
      cfg->ipv4_traffic = 1;
      cfg->prefer_ipv6_virtaddr = 1;
      smartlist_add(out, cfg);
    }

    for (; listenaddrs; listenaddrs = listenaddrs->next) {
      tor_addr_t addr;
      uint16_t port = 0;
      if (tor_addr_port_lookup(listenaddrs->value, &addr, &port) < 0) {
        log_warn(LD_CONFIG, "Unable to parse %sListenAddress '%s'",
                 portname, listenaddrs->value);
        return -1;
      }
      if (out) {
        port_cfg_t *cfg = port_cfg_new();
        cfg->type = listener_type;
        cfg->port = port ? port : mainport;
        tor_addr_copy(&cfg->addr, &addr);
        cfg->session_group = SESSION_GROUP_UNSET;
        cfg->isolation_flags = ISO_DEFAULT;
        cfg->no_advertise = 1;
        smartlist_add(out, cfg);
      }
    }

    if (warn_nonlocal && out) {
      if (is_control)
        warn_nonlocal_controller_ports(out, forbid_nonlocal);
      else if (is_ext_orport)
        warn_nonlocal_ext_orports(out, portname);
      else
        warn_nonlocal_client_ports(out, portname, listener_type);
    }
    return 0;
  } /* end if (listenaddrs) */

  /* No ListenAddress lines. If there's no FooPort, then maybe make a default
   * one. */
  if (! ports) {
    if (defaultport && out) {
       port_cfg_t *cfg = port_cfg_new();
       cfg->type = listener_type;
       cfg->port = defaultport;
       tor_addr_parse(&cfg->addr, defaultaddr);
       cfg->session_group = SESSION_GROUP_UNSET;
       cfg->isolation_flags = ISO_DEFAULT;
       smartlist_add(out, cfg);
    }
    return 0;
  }

  /* At last we can actually parse the FooPort lines.  The syntax is:
   * [Addr:](Port|auto) [Options].*/
  elts = smartlist_new();

  for (; ports; ports = ports->next) {
    tor_addr_t addr;
    int port;
    int sessiongroup = SESSION_GROUP_UNSET;
    unsigned isolation = ISO_DEFAULT;
    int prefer_no_auth = 0;

    char *addrport;
    uint16_t ptmp=0;
    int ok;
    int no_listen = 0, no_advertise = 0, all_addrs = 0,
      bind_ipv4_only = 0, bind_ipv6_only = 0,
      ipv4_traffic = 1, ipv6_traffic = 0, prefer_ipv6 = 0,
      cache_ipv4 = 1, use_cached_ipv4 = 0,
      cache_ipv6 = 0, use_cached_ipv6 = 0,
      prefer_ipv6_automap = 1;

    smartlist_split_string(elts, ports->value, NULL,
                           SPLIT_SKIP_SPACE|SPLIT_IGNORE_BLANK, 0);
    if (smartlist_len(elts) == 0) {
      log_warn(LD_CONFIG, "Invalid %sPort line with no value", portname);
      goto err;
    }

    if (allow_no_options && smartlist_len(elts) > 1) {
      log_warn(LD_CONFIG, "Too many options on %sPort line", portname);
      goto err;
    }

    /* Now parse the addr/port value */
    addrport = smartlist_get(elts, 0);
    if (!strcmp(addrport, "auto")) {
      port = CFG_AUTO_PORT;
      tor_addr_parse(&addr, defaultaddr);
    } else if (!strcasecmpend(addrport, ":auto")) {
      char *addrtmp = tor_strndup(addrport, strlen(addrport)-5);
      port = CFG_AUTO_PORT;
      if (tor_addr_port_lookup(addrtmp, &addr, &ptmp)<0 || ptmp) {
        log_warn(LD_CONFIG, "Invalid address '%s' for %sPort",
                 escaped(addrport), portname);
        tor_free(addrtmp);
        goto err;
      }
    } else {
      /* Try parsing integer port before address, because, who knows?
         "9050" might be a valid address. */
      port = (int) tor_parse_long(addrport, 10, 0, 65535, &ok, NULL);
      if (ok) {
        tor_addr_parse(&addr, defaultaddr);
      } else if (tor_addr_port_lookup(addrport, &addr, &ptmp) == 0) {
        if (ptmp == 0) {
          log_warn(LD_CONFIG, "%sPort line has address but no port", portname);
          goto err;
        }
        port = ptmp;
      } else {
        log_warn(LD_CONFIG, "Couldn't parse address '%s' for %sPort",
                 escaped(addrport), portname);
        goto err;
      }
    }

    /* Now parse the rest of the options, if any. */
    if (use_server_options) {
      /* This is a server port; parse advertising options */
      SMARTLIST_FOREACH_BEGIN(elts, char *, elt) {
        if (elt_sl_idx == 0)
          continue; /* Skip addr:port */

        if (!strcasecmp(elt, "NoAdvertise")) {
          no_advertise = 1;
        } else if (!strcasecmp(elt, "NoListen")) {
          no_listen = 1;
#if 0
        /* not implemented yet. */
        } else if (!strcasecmp(elt, "AllAddrs")) {

          all_addrs = 1;
#endif
        } else if (!strcasecmp(elt, "IPv4Only")) {
          bind_ipv4_only = 1;
        } else if (!strcasecmp(elt, "IPv6Only")) {
          bind_ipv6_only = 1;
        } else {
          log_warn(LD_CONFIG, "Unrecognized %sPort option '%s'",
                   portname, escaped(elt));
        }
      } SMARTLIST_FOREACH_END(elt);

      if (no_advertise && no_listen) {
        log_warn(LD_CONFIG, "Tried to set both NoListen and NoAdvertise "
                 "on %sPort line '%s'",
                 portname, escaped(ports->value));
        goto err;
      }
      if (bind_ipv4_only && bind_ipv6_only) {
        log_warn(LD_CONFIG, "Tried to set both IPv4Only and IPv6Only "
                 "on %sPort line '%s'",
                 portname, escaped(ports->value));
        goto err;
      }
      if (bind_ipv4_only && tor_addr_family(&addr) == AF_INET6) {
        log_warn(LD_CONFIG, "Could not interpret %sPort address as IPv6",
                 portname);
        goto err;
      }
      if (bind_ipv6_only && tor_addr_family(&addr) == AF_INET) {
        log_warn(LD_CONFIG, "Could not interpret %sPort address as IPv4",
                 portname);
        goto err;
      }
    } else {
      /* This is a client port; parse isolation options */
      SMARTLIST_FOREACH_BEGIN(elts, char *, elt) {
        int no = 0, isoflag = 0;
        const char *elt_orig = elt;
        if (elt_sl_idx == 0)
          continue; /* Skip addr:port */
        if (!strcasecmpstart(elt, "SessionGroup=")) {
          int group = (int)tor_parse_long(elt+strlen("SessionGroup="),
                                          10, 0, INT_MAX, &ok, NULL);
          if (!ok) {
            log_warn(LD_CONFIG, "Invalid %sPort option '%s'",
                     portname, escaped(elt));
            goto err;
          }
          if (sessiongroup >= 0) {
            log_warn(LD_CONFIG, "Multiple SessionGroup options on %sPort",
                     portname);
            goto err;
          }
          sessiongroup = group;
          continue;
        }

        if (!strcasecmpstart(elt, "No")) {
          no = 1;
          elt += 2;
        }

        if (takes_hostnames) {
          if (!strcasecmp(elt, "IPv4Traffic")) {
            ipv4_traffic = ! no;
            continue;
          } else if (!strcasecmp(elt, "IPv6Traffic")) {
            ipv6_traffic = ! no;
            continue;
          } else if (!strcasecmp(elt, "PreferIPv6")) {
            prefer_ipv6 = ! no;
            continue;
          }
        }
        if (!strcasecmp(elt, "CacheIPv4DNS")) {
          cache_ipv4 = ! no;
          continue;
        } else if (!strcasecmp(elt, "CacheIPv6DNS")) {
          cache_ipv6 = ! no;
          continue;
        } else if (!strcasecmp(elt, "CacheDNS")) {
          cache_ipv4 = cache_ipv6 = ! no;
          continue;
        } else if (!strcasecmp(elt, "UseIPv4Cache")) {
          use_cached_ipv4 = ! no;
          continue;
        } else if (!strcasecmp(elt, "UseIPv6Cache")) {
          use_cached_ipv6 = ! no;
          continue;
        } else if (!strcasecmp(elt, "UseDNSCache")) {
          use_cached_ipv4 = use_cached_ipv6 = ! no;
          continue;
        } else if (!strcasecmp(elt, "PreferIPv6Automap")) {
          prefer_ipv6_automap = ! no;
          continue;
        } else if (!strcasecmp(elt, "PreferSOCKSNoAuth")) {
          prefer_no_auth = ! no;
          continue;
        }

        if (!strcasecmpend(elt, "s"))
          elt[strlen(elt)-1] = '\0'; /* kill plurals. */

        if (!strcasecmp(elt, "IsolateDestPort")) {
          isoflag = ISO_DESTPORT;
        } else if (!strcasecmp(elt, "IsolateDestAddr")) {
          isoflag = ISO_DESTADDR;
        } else if (!strcasecmp(elt, "IsolateSOCKSAuth")) {
          isoflag = ISO_SOCKSAUTH;
        } else if (!strcasecmp(elt, "IsolateClientProtocol")) {
          isoflag = ISO_CLIENTPROTO;
        } else if (!strcasecmp(elt, "IsolateClientAddr")) {
          isoflag = ISO_CLIENTADDR;
        } else {
          log_warn(LD_CONFIG, "Unrecognized %sPort option '%s'",
                   portname, escaped(elt_orig));
        }

        if (no) {
          isolation &= ~isoflag;
        } else {
          isolation |= isoflag;
        }
      } SMARTLIST_FOREACH_END(elt);
    }

    if (port)
      got_nonzero_port = 1;
    else
      got_zero_port = 1;

    if (ipv4_traffic == 0 && ipv6_traffic == 0) {
      log_warn(LD_CONFIG, "You have a %sPort entry with both IPv4 and "
               "IPv6 disabled; that won't work.", portname);
      goto err;
    }

    if (out && port) {
      port_cfg_t *cfg = port_cfg_new();
      tor_addr_copy(&cfg->addr, &addr);
      cfg->port = port;
      cfg->type = listener_type;
      cfg->isolation_flags = isolation;
      cfg->session_group = sessiongroup;
      cfg->no_advertise = no_advertise;
      cfg->no_listen = no_listen;
      cfg->all_addrs = all_addrs;
      cfg->bind_ipv4_only = bind_ipv4_only;
      cfg->bind_ipv6_only = bind_ipv6_only;
      cfg->ipv4_traffic = ipv4_traffic;
      cfg->ipv6_traffic = ipv6_traffic;
      cfg->prefer_ipv6 = prefer_ipv6;
      cfg->cache_ipv4_answers = cache_ipv4;
      cfg->cache_ipv6_answers = cache_ipv6;
      cfg->use_cached_ipv4_answers = use_cached_ipv4;
      cfg->use_cached_ipv6_answers = use_cached_ipv6;
      cfg->prefer_ipv6_virtaddr = prefer_ipv6_automap;
      cfg->socks_prefer_no_auth = prefer_no_auth;
      if (! (isolation & ISO_SOCKSAUTH))
        cfg->socks_prefer_no_auth = 1;

      smartlist_add(out, cfg);
    }
    SMARTLIST_FOREACH(elts, char *, cp, tor_free(cp));
    smartlist_clear(elts);
  }

  if (warn_nonlocal && out) {
    if (is_control)
      warn_nonlocal_controller_ports(out, forbid_nonlocal);
    else if (is_ext_orport)
      warn_nonlocal_ext_orports(out, portname);
    else
      warn_nonlocal_client_ports(out, portname, listener_type);
  }

  if (got_zero_port && got_nonzero_port) {
    log_warn(LD_CONFIG, "You specified a nonzero %sPort along with '%sPort 0' "
             "in the same configuration. Did you mean to disable %sPort or "
             "not?", portname, portname, portname);
    goto err;
  }

  retval = 0;
 err:
  SMARTLIST_FOREACH(elts, char *, cp, tor_free(cp));
  smartlist_free(elts);
  return retval;
}

/** Parse a list of config_line_t for an AF_UNIX unix socket listener option
 * from <b>cfg</b> and add them to <b>out</b>.  No fancy options are
 * supported: the line contains nothing but the path to the AF_UNIX socket. */
static int
parse_unix_socket_config(smartlist_t *out, const config_line_t *cfg,
                         int listener_type)
{

  if (!out)
    return 0;

  for ( ; cfg; cfg = cfg->next) {
    size_t len = strlen(cfg->value);
    port_cfg_t *port = tor_malloc_zero(sizeof(port_cfg_t) + len + 1);
    port->is_unix_addr = 1;
    memcpy(port->unix_addr, cfg->value, len+1);
    port->type = listener_type;
    smartlist_add(out, port);
  }

  return 0;
}

/** Return the number of ports which are actually going to listen with type
 * <b>listenertype</b>.  Do not count no_listen ports.  Do not count unix
 * sockets. */
static int
count_real_listeners(const smartlist_t *ports, int listenertype)
{
  int n = 0;
  SMARTLIST_FOREACH_BEGIN(ports, port_cfg_t *, port) {
    if (port->no_listen || port->is_unix_addr)
      continue;
    if (port->type != listenertype)
      continue;
    ++n;
  } SMARTLIST_FOREACH_END(port);
  return n;
}

/** Parse all client port types (Socks, DNS, Trans, NATD) from
 * <b>options</b>. On success, set *<b>n_ports_out</b> to the number
 * of ports that are listed, update the *Port_set values in
 * <b>options</b>, and return 0.  On failure, set *<b>msg</b> to a
 * description of the problem and return -1.
 *
 * If <b>validate_only</b> is false, set configured_client_ports to the
 * new list of ports parsed from <b>options</b>.
 **/
static int
parse_ports(or_options_t *options, int validate_only,
            char **msg, int *n_ports_out)
{
  smartlist_t *ports;
  int retval = -1;

  ports = smartlist_new();

  *n_ports_out = 0;

  if (parse_port_config(ports,
             options->SocksPort_lines, options->SocksListenAddress,
             "Socks", CONN_TYPE_AP_LISTENER,
             "127.0.0.1", 9050,
             CL_PORT_WARN_NONLOCAL|CL_PORT_ALLOW_EXTRA_LISTENADDR|
             CL_PORT_TAKES_HOSTNAMES) < 0) {
    *msg = tor_strdup("Invalid SocksPort/SocksListenAddress configuration");
    goto err;
  }
  if (parse_port_config(ports,
                        options->DNSPort_lines, options->DNSListenAddress,
                        "DNS", CONN_TYPE_AP_DNS_LISTENER,
                        "127.0.0.1", 0,
                        CL_PORT_WARN_NONLOCAL|CL_PORT_TAKES_HOSTNAMES) < 0) {
    *msg = tor_strdup("Invalid DNSPort/DNSListenAddress configuration");
    goto err;
  }
  if (parse_port_config(ports,
                        options->TransPort_lines, options->TransListenAddress,
                        "Trans", CONN_TYPE_AP_TRANS_LISTENER,
                        "127.0.0.1", 0,
                        CL_PORT_WARN_NONLOCAL) < 0) {
    *msg = tor_strdup("Invalid TransPort/TransListenAddress configuration");
    goto err;
  }
  if (parse_port_config(ports,
                        options->NATDPort_lines, options->NATDListenAddress,
                        "NATD", CONN_TYPE_AP_NATD_LISTENER,
                        "127.0.0.1", 0,
                        CL_PORT_WARN_NONLOCAL) < 0) {
    *msg = tor_strdup("Invalid NatdPort/NatdListenAddress configuration");
    goto err;
  }
  {
    unsigned control_port_flags = CL_PORT_NO_OPTIONS | CL_PORT_WARN_NONLOCAL;
    const int any_passwords = (options->HashedControlPassword ||
                               options->HashedControlSessionPassword ||
                               options->CookieAuthentication);
    if (! any_passwords)
      control_port_flags |= CL_PORT_FORBID_NONLOCAL;

    if (parse_port_config(ports,
                          options->ControlPort_lines,
                          options->ControlListenAddress,
                          "Control", CONN_TYPE_CONTROL_LISTENER,
                          "127.0.0.1", 0,
                          control_port_flags) < 0) {
      *msg = tor_strdup("Invalid ControlPort/ControlListenAddress "
                        "configuration");
      goto err;
    }
    if (parse_unix_socket_config(ports,
                                 options->ControlSocket,
                                 CONN_TYPE_CONTROL_LISTENER) < 0) {
      *msg = tor_strdup("Invalid ControlSocket configuration");
      goto err;
    }
  }
  if (! options->ClientOnly) {
    if (parse_port_config(ports,
                          options->ORPort_lines, options->ORListenAddress,
                          "OR", CONN_TYPE_OR_LISTENER,
                          "0.0.0.0", 0,
                          CL_PORT_SERVER_OPTIONS) < 0) {
      *msg = tor_strdup("Invalid ORPort/ORListenAddress configuration");
      goto err;
    }
    if (parse_port_config(ports,
                          options->ExtORPort_lines, NULL,
                          "ExtOR", CONN_TYPE_EXT_OR_LISTENER,
                          "127.0.0.1", 0,
                          CL_PORT_SERVER_OPTIONS|CL_PORT_WARN_NONLOCAL) < 0) {
      *msg = tor_strdup("Invalid ExtORPort configuration");
      goto err;
    }
    if (parse_port_config(ports,
                          options->DirPort_lines, options->DirListenAddress,
                          "Dir", CONN_TYPE_DIR_LISTENER,
                          "0.0.0.0", 0,
                          CL_PORT_SERVER_OPTIONS) < 0) {
      *msg = tor_strdup("Invalid DirPort/DirListenAddress configuration");
      goto err;
    }
  }

  if (check_server_ports(ports, options) < 0) {
    *msg = tor_strdup("Misconfigured server ports");
    goto err;
  }

  *n_ports_out = smartlist_len(ports);

  retval = 0;

  /* Update the *Port_set options.  The !! here is to force a boolean out of
     an integer. */
  options->ORPort_set =
    !! count_real_listeners(ports, CONN_TYPE_OR_LISTENER);
  options->SocksPort_set =
    !! count_real_listeners(ports, CONN_TYPE_AP_LISTENER);
  options->TransPort_set =
    !! count_real_listeners(ports, CONN_TYPE_AP_TRANS_LISTENER);
  options->NATDPort_set =
    !! count_real_listeners(ports, CONN_TYPE_AP_NATD_LISTENER);
  options->ControlPort_set =
    !! count_real_listeners(ports, CONN_TYPE_CONTROL_LISTENER);
  options->DirPort_set =
    !! count_real_listeners(ports, CONN_TYPE_DIR_LISTENER);
  options->DNSPort_set =
    !! count_real_listeners(ports, CONN_TYPE_AP_DNS_LISTENER);
  options->ExtORPort_set =
    !! count_real_listeners(ports, CONN_TYPE_EXT_OR_LISTENER);

  if (!validate_only) {
    if (configured_ports) {
      SMARTLIST_FOREACH(configured_ports,
                        port_cfg_t *, p, port_cfg_free(p));
      smartlist_free(configured_ports);
    }
    configured_ports = ports;
    ports = NULL; /* prevent free below. */
  }

 err:
  if (ports) {
    SMARTLIST_FOREACH(ports, port_cfg_t *, p, port_cfg_free(p));
    smartlist_free(ports);
  }
  return retval;
}

/** Given a list of <b>port_cfg_t</b> in <b>ports</b>, check them for internal
 * consistency and warn as appropriate. */
static int
check_server_ports(const smartlist_t *ports,
                   const or_options_t *options)
{
  int n_orport_advertised = 0;
  int n_orport_advertised_ipv4 = 0;
  int n_orport_listeners = 0;
  int n_dirport_advertised = 0;
  int n_dirport_listeners = 0;
  int n_low_port = 0;
  int r = 0;

  SMARTLIST_FOREACH_BEGIN(ports, const port_cfg_t *, port) {
    if (port->type == CONN_TYPE_DIR_LISTENER) {
      if (! port->no_advertise)
        ++n_dirport_advertised;
      if (! port->no_listen)
        ++n_dirport_listeners;
    } else if (port->type == CONN_TYPE_OR_LISTENER) {
      if (! port->no_advertise) {
        ++n_orport_advertised;
        if (tor_addr_family(&port->addr) == AF_INET ||
            (tor_addr_family(&port->addr) == AF_UNSPEC &&
                !port->bind_ipv6_only))
          ++n_orport_advertised_ipv4;
      }
      if (! port->no_listen)
        ++n_orport_listeners;
    } else {
      continue;
    }
#ifndef _WIN32
    if (!port->no_listen && port->port < 1024)
      ++n_low_port;
#endif
  } SMARTLIST_FOREACH_END(port);

  if (n_orport_advertised && !n_orport_listeners) {
    log_warn(LD_CONFIG, "We are advertising an ORPort, but not actually "
             "listening on one.");
    r = -1;
  }
  if (n_orport_listeners && !n_orport_advertised) {
    log_warn(LD_CONFIG, "We are listening on an ORPort, but not advertising "
             "any ORPorts. This will keep us from building a %s "
             "descriptor, and make us impossible to use.",
             options->BridgeRelay ? "bridge" : "router");
    r = -1;
  }
  if (n_dirport_advertised && !n_dirport_listeners) {
    log_warn(LD_CONFIG, "We are advertising a DirPort, but not actually "
             "listening on one.");
    r = -1;
  }
  if (n_dirport_advertised > 1) {
    log_warn(LD_CONFIG, "Can't advertise more than one DirPort.");
    r = -1;
  }
  if (n_orport_advertised && !n_orport_advertised_ipv4 &&
      !options->BridgeRelay) {
    log_warn(LD_CONFIG, "Configured non-bridge only to listen on an IPv6 "
             "address.");
    r = -1;
  }

  if (n_low_port && options->AccountingMax) {
    log_warn(LD_CONFIG,
          "You have set AccountingMax to use hibernation. You have also "
          "chosen a low DirPort or OrPort. This combination can make Tor stop "
          "working when it tries to re-attach the port after a period of "
          "hibernation. Please choose a different port or turn off "
          "hibernation unless you know this combination will work on your "
          "platform.");
  }

  return r;
}

/** Return a list of port_cfg_t for client ports parsed from the
 * options. */
const smartlist_t *
get_configured_ports(void)
{
  if (!configured_ports)
    configured_ports = smartlist_new();
  return configured_ports;
}

/** Return an address:port string representation of the address
 *  where the first <b>listener_type</b> listener waits for
 *  connections. Return NULL if we couldn't find a listener. The
 *  string is allocated on the heap and it's the responsibility of the
 *  caller to free it after use.
 *
 *  This function is meant to be used by the pluggable transport proxy
 *  spawning code, please make sure that it fits your purposes before
 *  using it. */
char *
get_first_listener_addrport_string(int listener_type)
{
  static const char *ipv4_localhost = "127.0.0.1";
  static const char *ipv6_localhost = "[::1]";
  const char *address;
  uint16_t port;
  char *string = NULL;

  if (!configured_ports)
    return NULL;

  SMARTLIST_FOREACH_BEGIN(configured_ports, const port_cfg_t *, cfg) {
    if (cfg->no_listen)
      continue;

    if (cfg->type == listener_type &&
        tor_addr_family(&cfg->addr) != AF_UNSPEC) {

      /* We found the first listener of the type we are interested in! */

      /* If a listener is listening on INADDR_ANY, assume that it's
         also listening on 127.0.0.1, and point the transport proxy
         there: */
      if (tor_addr_is_null(&cfg->addr))
        address = tor_addr_is_v4(&cfg->addr) ? ipv4_localhost : ipv6_localhost;
      else
        address = fmt_and_decorate_addr(&cfg->addr);

      /* If a listener is configured with port 'auto', we are forced
         to iterate all listener connections and find out in which
         port it ended up listening: */
      if (cfg->port == CFG_AUTO_PORT) {
        port = router_get_active_listener_port_by_type_af(listener_type,
                                                  tor_addr_family(&cfg->addr));
        if (!port)
          return NULL;
      } else {
        port = cfg->port;
      }

      tor_asprintf(&string, "%s:%u", address, port);

      return string;
    }

  } SMARTLIST_FOREACH_END(cfg);

  return NULL;
}

/** Return the first advertised port of type <b>listener_type</b> in
    <b>address_family</b>.  */
int
get_first_advertised_port_by_type_af(int listener_type, int address_family)
{
  if (!configured_ports)
    return 0;
  SMARTLIST_FOREACH_BEGIN(configured_ports, const port_cfg_t *, cfg) {
    if (cfg->type == listener_type &&
        !cfg->no_advertise &&
        (tor_addr_family(&cfg->addr) == address_family ||
         tor_addr_family(&cfg->addr) == AF_UNSPEC)) {
      if (tor_addr_family(&cfg->addr) != AF_UNSPEC ||
          (address_family == AF_INET && !cfg->bind_ipv6_only) ||
          (address_family == AF_INET6 && !cfg->bind_ipv4_only)) {
        return cfg->port;
      }
    }
  } SMARTLIST_FOREACH_END(cfg);
  return 0;
}

/** Adjust the value of options->DataDirectory, or fill it in if it's
 * absent. Return 0 on success, -1 on failure. */
static int
normalize_data_directory(or_options_t *options)
{
#ifdef _WIN32
  char *p;
  if (options->DataDirectory)
    return 0; /* all set */
  p = tor_malloc(MAX_PATH);
  strlcpy(p,get_windows_conf_root(),MAX_PATH);
  options->DataDirectory = p;
  return 0;
#else
  const char *d = options->DataDirectory;
  if (!d)
    d = "~/.tor";

 if (strncmp(d,"~/",2) == 0) {
   char *fn = expand_filename(d);
   if (!fn) {
     log_warn(LD_CONFIG,"Failed to expand filename \"%s\".", d);
     return -1;
   }
   if (!options->DataDirectory && !strcmp(fn,"/.tor")) {
     /* If our homedir is /, we probably don't want to use it. */
     /* Default to LOCALSTATEDIR/tor which is probably closer to what we
      * want. */
     log_warn(LD_CONFIG,
              "Default DataDirectory is \"~/.tor\".  This expands to "
              "\"%s\", which is probably not what you want.  Using "
              "\"%s"PATH_SEPARATOR"tor\" instead", fn, LOCALSTATEDIR);
     tor_free(fn);
     fn = tor_strdup(LOCALSTATEDIR PATH_SEPARATOR "tor");
   }
   tor_free(options->DataDirectory);
   options->DataDirectory = fn;
 }
 return 0;
#endif
}

/** Check and normalize the value of options->DataDirectory; return 0 if it
 * is sane, -1 otherwise. */
static int
validate_data_directory(or_options_t *options)
{
  if (normalize_data_directory(options) < 0)
    return -1;
  tor_assert(options->DataDirectory);
  if (strlen(options->DataDirectory) > (512-128)) {
    log_warn(LD_CONFIG, "DataDirectory is too long.");
    return -1;
  }
  return 0;
}

/** This string must remain the same forevermore. It is how we
 * recognize that the torrc file doesn't need to be backed up. */
#define GENERATED_FILE_PREFIX "# This file was generated by Tor; " \
  "if you edit it, comments will not be preserved"
/** This string can change; it tries to give the reader an idea
 * that editing this file by hand is not a good plan. */
#define GENERATED_FILE_COMMENT "# The old torrc file was renamed " \
  "to torrc.orig.1 or similar, and Tor will ignore it"

/** Save a configuration file for the configuration in <b>options</b>
 * into the file <b>fname</b>.  If the file already exists, and
 * doesn't begin with GENERATED_FILE_PREFIX, rename it.  Otherwise
 * replace it.  Return 0 on success, -1 on failure. */
static int
write_configuration_file(const char *fname, const or_options_t *options)
{
  char *old_val=NULL, *new_val=NULL, *new_conf=NULL;
  int rename_old = 0, r;

  tor_assert(fname);

  switch (file_status(fname)) {
    case FN_FILE:
      old_val = read_file_to_str(fname, 0, NULL);
      if (!old_val || strcmpstart(old_val, GENERATED_FILE_PREFIX)) {
        rename_old = 1;
      }
      tor_free(old_val);
      break;
    case FN_NOENT:
      break;
    case FN_ERROR:
    case FN_DIR:
    default:
      log_warn(LD_CONFIG,
               "Config file \"%s\" is not a file? Failing.", fname);
      return -1;
  }

  if (!(new_conf = options_dump(options, OPTIONS_DUMP_MINIMAL))) {
    log_warn(LD_BUG, "Couldn't get configuration string");
    goto err;
  }

  tor_asprintf(&new_val, "%s\n%s\n\n%s",
               GENERATED_FILE_PREFIX, GENERATED_FILE_COMMENT, new_conf);

  if (rename_old) {
    int i = 1;
    char *fn_tmp = NULL;
    while (1) {
      tor_asprintf(&fn_tmp, "%s.orig.%d", fname, i);
      if (file_status(fn_tmp) == FN_NOENT)
        break;
      tor_free(fn_tmp);
      ++i;
    }
    log_notice(LD_CONFIG, "Renaming old configuration file to \"%s\"", fn_tmp);
    if (tor_rename(fname, fn_tmp) < 0) {//XXXX sandbox doesn't allow
      log_warn(LD_FS,
               "Couldn't rename configuration file \"%s\" to \"%s\": %s",
               fname, fn_tmp, strerror(errno));
      tor_free(fn_tmp);
      goto err;
    }
    tor_free(fn_tmp);
  }

  if (write_str_to_file(fname, new_val, 0) < 0)
    goto err;

  r = 0;
  goto done;
 err:
  r = -1;
 done:
  tor_free(new_val);
  tor_free(new_conf);
  return r;
}

/**
 * Save the current configuration file value to disk.  Return 0 on
 * success, -1 on failure.
 **/
int
options_save_current(void)
{
  /* This fails if we can't write to our configuration file.
   *
   * If we try falling back to datadirectory or something, we have a better
   * chance of saving the configuration, but a better chance of doing
   * something the user never expected. */
  return write_configuration_file(get_torrc_fname(0), get_options());
}

/** Return the number of cpus configured in <b>options</b>.  If we are
 * told to auto-detect the number of cpus, return the auto-detected number. */
int
get_num_cpus(const or_options_t *options)
{
  if (options->NumCPUs == 0) {
    int n = compute_num_cpus();
    return (n >= 1) ? n : 1;
  } else {
    return options->NumCPUs;
  }
}

/**
 * Initialize the libevent library.
 */
static void
init_libevent(const or_options_t *options)
{
  const char *badness=NULL;
  tor_libevent_cfg cfg;

  tor_assert(options);

  configure_libevent_logging();
  /* If the kernel complains that some method (say, epoll) doesn't
   * exist, we don't care about it, since libevent will cope.
   */
  suppress_libevent_log_msg("Function not implemented");

  tor_check_libevent_header_compatibility();

  memset(&cfg, 0, sizeof(cfg));
  cfg.disable_iocp = options->DisableIOCP;
  cfg.num_cpus = get_num_cpus(options);
  cfg.msec_per_tick = options->TokenBucketRefillInterval;

  tor_libevent_initialize(&cfg);

  suppress_libevent_log_msg(NULL);

  tor_check_libevent_version(tor_libevent_get_method(),
                             server_mode(get_options()),
                             &badness);
  if (badness) {
    const char *v = tor_libevent_get_version_str();
    const char *m = tor_libevent_get_method();
    control_event_general_status(LOG_WARN,
        "BAD_LIBEVENT VERSION=%s METHOD=%s BADNESS=%s RECOVERED=NO",
                                 v, m, badness);
  }
}

/** Return a newly allocated string holding a filename relative to the data
 * directory.  If <b>sub1</b> is present, it is the first path component after
 * the data directory.  If <b>sub2</b> is also present, it is the second path
 * component after the data directory.  If <b>suffix</b> is present, it
 * is appended to the filename.
 *
 * Examples:
 *    get_datadir_fname2_suffix("a", NULL, NULL) -> $DATADIR/a
 *    get_datadir_fname2_suffix("a", NULL, ".tmp") -> $DATADIR/a.tmp
 *    get_datadir_fname2_suffix("a", "b", ".tmp") -> $DATADIR/a/b/.tmp
 *    get_datadir_fname2_suffix("a", "b", NULL) -> $DATADIR/a/b
 *
 * Note: Consider using the get_datadir_fname* macros in or.h.
 */
char *
options_get_datadir_fname2_suffix(const or_options_t *options,
                                  const char *sub1, const char *sub2,
                                  const char *suffix)
{
  char *fname = NULL;
  size_t len;
  tor_assert(options);
  tor_assert(options->DataDirectory);
  tor_assert(sub1 || !sub2); /* If sub2 is present, sub1 must be present. */
  len = strlen(options->DataDirectory);
  if (sub1) {
    len += strlen(sub1)+1;
    if (sub2)
      len += strlen(sub2)+1;
  }
  if (suffix)
    len += strlen(suffix);
  len++;
  fname = tor_malloc(len);
  if (sub1) {
    if (sub2) {
      tor_snprintf(fname, len, "%s"PATH_SEPARATOR"%s"PATH_SEPARATOR"%s",
                   options->DataDirectory, sub1, sub2);
    } else {
      tor_snprintf(fname, len, "%s"PATH_SEPARATOR"%s",
                   options->DataDirectory, sub1);
    }
  } else {
    strlcpy(fname, options->DataDirectory, len);
  }
  if (suffix)
    strlcat(fname, suffix, len);
  return fname;
}

/** Check wether the data directory has a private subdirectory
 * <b>subdir</b>. If not, try to create it. Return 0 on success,
 * -1 otherwise. */
int
check_or_create_data_subdir(const char *subdir)
{
  char *statsdir = get_datadir_fname(subdir);
  int return_val = 0;

  if (check_private_dir(statsdir, CPD_CREATE, get_options()->User) < 0) {
    log_warn(LD_HIST, "Unable to create %s/ directory!", subdir);
    return_val = -1;
  }
  tor_free(statsdir);
  return return_val;
}

/** Create a file named <b>fname</b> with contents <b>str</b> in the
 * subdirectory <b>subdir</b> of the data directory. <b>descr</b>
 * should be a short description of the file's content and will be
 * used for the warning message, if it's present and the write process
 * fails. Return 0 on success, -1 otherwise.*/
int
write_to_data_subdir(const char* subdir, const char* fname,
                     const char* str, const char* descr)
{
  char *filename = get_datadir_fname2(subdir, fname);
  int return_val = 0;

  if (write_str_to_file(filename, str, 0) < 0) {
    log_warn(LD_HIST, "Unable to write %s to disk!", descr ? descr : fname);
    return_val = -1;
  }
  tor_free(filename);
  return return_val;
}

/** Given a file name check to see whether the file exists but has not been
 * modified for a very long time.  If so, remove it. */
void
remove_file_if_very_old(const char *fname, time_t now)
{
#define VERY_OLD_FILE_AGE (28*24*60*60)
  struct stat st;

  log_debug(LD_FS, "stat()ing %s", fname);
  if (stat(sandbox_intern_string(fname), &st)==0 &&
      st.st_mtime < now-VERY_OLD_FILE_AGE) {
    char buf[ISO_TIME_LEN+1];
    format_local_iso_time(buf, st.st_mtime);
    log_notice(LD_GENERAL, "Obsolete file %s hasn't been modified since %s. "
               "Removing it.", fname, buf);
    if (unlink(fname) != 0) {
      log_warn(LD_FS, "Failed to unlink %s: %s",
               fname, strerror(errno));
    }
  }
}

/** Return a smartlist of ports that must be forwarded by
 *  tor-fw-helper. The smartlist contains the ports in a string format
 *  that is understandable by tor-fw-helper. */
smartlist_t *
get_list_of_ports_to_forward(void)
{
  smartlist_t *ports_to_forward = smartlist_new();
  int port = 0;

  /** XXX TODO tor-fw-helper does not support forwarding ports to
      other hosts than the local one. If the user is binding to a
      different IP address, tor-fw-helper won't work.  */
  port = router_get_advertised_or_port(get_options());  /* Get ORPort */
  if (port)
    smartlist_add_asprintf(ports_to_forward, "%d:%d", port, port);

  port = router_get_advertised_dir_port(get_options(), 0); /* Get DirPort */
  if (port)
    smartlist_add_asprintf(ports_to_forward, "%d:%d", port, port);

  /* Get ports of transport proxies */
  {
    smartlist_t *transport_ports = get_transport_proxy_ports();
    if (transport_ports) {
      smartlist_add_all(ports_to_forward, transport_ports);
      smartlist_free(transport_ports);
    }
  }

  if (!smartlist_len(ports_to_forward)) {
    smartlist_free(ports_to_forward);
    ports_to_forward = NULL;
  }

  return ports_to_forward;
}

/** Helper to implement GETINFO functions about configuration variables (not
 * their values).  Given a "config/names" question, set *<b>answer</b> to a
 * new string describing the supported configuration variables and their
 * types. */
int
getinfo_helper_config(control_connection_t *conn,
                      const char *question, char **answer,
                      const char **errmsg)
{
  (void) conn;
  (void) errmsg;
  if (!strcmp(question, "config/names")) {
    smartlist_t *sl = smartlist_new();
    int i;
    for (i = 0; option_vars_[i].name; ++i) {
      const config_var_t *var = &option_vars_[i];
      const char *type;
      /* don't tell controller about triple-underscore options */
      if (!strncmp(option_vars_[i].name, "___", 3))
        continue;
      switch (var->type) {
        case CONFIG_TYPE_STRING: type = "String"; break;
        case CONFIG_TYPE_FILENAME: type = "Filename"; break;
        case CONFIG_TYPE_UINT: type = "Integer"; break;
        case CONFIG_TYPE_INT: type = "SignedInteger"; break;
        case CONFIG_TYPE_PORT: type = "Port"; break;
        case CONFIG_TYPE_INTERVAL: type = "TimeInterval"; break;
        case CONFIG_TYPE_MSEC_INTERVAL: type = "TimeMsecInterval"; break;
        case CONFIG_TYPE_MEMUNIT: type = "DataSize"; break;
        case CONFIG_TYPE_DOUBLE: type = "Float"; break;
        case CONFIG_TYPE_BOOL: type = "Boolean"; break;
        case CONFIG_TYPE_AUTOBOOL: type = "Boolean+Auto"; break;
        case CONFIG_TYPE_ISOTIME: type = "Time"; break;
        case CONFIG_TYPE_ROUTERSET: type = "RouterList"; break;
        case CONFIG_TYPE_CSV: type = "CommaList"; break;
        case CONFIG_TYPE_CSV_INTERVAL: type = "TimeIntervalCommaList"; break;
        case CONFIG_TYPE_LINELIST: type = "LineList"; break;
        case CONFIG_TYPE_LINELIST_S: type = "Dependant"; break;
        case CONFIG_TYPE_LINELIST_V: type = "Virtual"; break;
        default:
        case CONFIG_TYPE_OBSOLETE:
          type = NULL; break;
      }
      if (!type)
        continue;
      smartlist_add_asprintf(sl, "%s %s\n",var->name,type);
    }
    *answer = smartlist_join_strings(sl, "", 0, NULL);
    SMARTLIST_FOREACH(sl, char *, c, tor_free(c));
    smartlist_free(sl);
  } else if (!strcmp(question, "config/defaults")) {
    smartlist_t *sl = smartlist_new();
    int i;
    for (i = 0; option_vars_[i].name; ++i) {
      const config_var_t *var = &option_vars_[i];
      if (var->initvalue != NULL) {
          char *val = esc_for_log(var->initvalue);
          smartlist_add_asprintf(sl, "%s %s\n",var->name,val);
          tor_free(val);
      }
    }
    *answer = smartlist_join_strings(sl, "", 0, NULL);
    SMARTLIST_FOREACH(sl, char *, c, tor_free(c));
    smartlist_free(sl);
  }
  return 0;
}

/** Parse outbound bind address option lines. If <b>validate_only</b>
 * is not 0 update OutboundBindAddressIPv4_ and
 * OutboundBindAddressIPv6_ in <b>options</b>. On failure, set
 * <b>msg</b> (if provided) to a newly allocated string containing a
 * description of the problem and return -1. */
static int
parse_outbound_addresses(or_options_t *options, int validate_only, char **msg)
{
  const config_line_t *lines = options->OutboundBindAddress;
  int found_v4 = 0, found_v6 = 0;

  if (!validate_only) {
    memset(&options->OutboundBindAddressIPv4_, 0,
           sizeof(options->OutboundBindAddressIPv4_));
    memset(&options->OutboundBindAddressIPv6_, 0,
           sizeof(options->OutboundBindAddressIPv6_));
  }
  while (lines) {
    tor_addr_t addr, *dst_addr = NULL;
    int af = tor_addr_parse(&addr, lines->value);
    switch (af) {
    case AF_INET:
      if (found_v4) {
        if (msg)
          tor_asprintf(msg, "Multiple IPv4 outbound bind addresses "
                       "configured: %s", lines->value);
        return -1;
      }
      found_v4 = 1;
      dst_addr = &options->OutboundBindAddressIPv4_;
      break;
    case AF_INET6:
      if (found_v6) {
        if (msg)
          tor_asprintf(msg, "Multiple IPv6 outbound bind addresses "
                       "configured: %s", lines->value);
        return -1;
      }
      found_v6 = 1;
      dst_addr = &options->OutboundBindAddressIPv6_;
      break;
    default:
      if (msg)
        tor_asprintf(msg, "Outbound bind address '%s' didn't parse.",
                     lines->value);
      return -1;
    }
    if (!validate_only)
      tor_addr_copy(dst_addr, &addr);
    lines = lines->next;
  }
  return 0;
}

/** Load one of the geoip files, <a>family</a> determining which
 * one. <a>default_fname</a> is used if on Windows and
 * <a>fname</a> equals "<default>". */
static void
config_load_geoip_file_(sa_family_t family,
                        const char *fname,
                        const char *default_fname)
{
#ifdef _WIN32
  char *free_fname = NULL; /* Used to hold any temporary-allocated value */
  /* XXXX Don't use this "<default>" junk; make our filename options
   * understand prefixes somehow. -NM */
  if (!strcmp(fname, "<default>")) {
    const char *conf_root = get_windows_conf_root();
    tor_asprintf(&free_fname, "%s\\%s", conf_root, default_fname);
    fname = free_fname;
  }
  geoip_load_file(family, fname);
  tor_free(free_fname);
#else
  (void)default_fname;
  geoip_load_file(family, fname);
#endif
}

/** Load geoip files for IPv4 and IPv6 if <a>options</a> and
 * <a>old_options</a> indicate we should. */
static void
config_maybe_load_geoip_files_(const or_options_t *options,
                               const or_options_t *old_options)
{
  /* XXXX024 Reload GeoIPFile on SIGHUP. -NM */

  if (options->GeoIPFile &&
      ((!old_options || !opt_streq(old_options->GeoIPFile,
                                   options->GeoIPFile))
       || !geoip_is_loaded(AF_INET)))
    config_load_geoip_file_(AF_INET, options->GeoIPFile, "geoip");
  if (options->GeoIPv6File &&
      ((!old_options || !opt_streq(old_options->GeoIPv6File,
                                   options->GeoIPv6File))
       || !geoip_is_loaded(AF_INET6)))
    config_load_geoip_file_(AF_INET6, options->GeoIPv6File, "geoip6");
}

/** Initialize cookie authentication (used so far by the ControlPort
 *  and Extended ORPort).
 *
 *  Allocate memory and create a cookie (of length <b>cookie_len</b>)
 *  in <b>cookie_out</b>.
 *  Then write it down to <b>fname</b> and prepend it with <b>header</b>.
 *
 *  If <b>group_readable</b> is set, set <b>fname</b> to be readable
 *  by the default GID.
 *
 *  If the whole procedure was successful, set
 *  <b>cookie_is_set_out</b> to True. */
int
init_cookie_authentication(const char *fname, const char *header,
                           int cookie_len, int group_readable,
                           uint8_t **cookie_out, int *cookie_is_set_out)
{
  char cookie_file_str_len = strlen(header) + cookie_len;
  char *cookie_file_str = tor_malloc(cookie_file_str_len);
  int retval = -1;

  /* We don't want to generate a new cookie every time we call
   * options_act(). One should be enough. */
  if (*cookie_is_set_out) {
    retval = 0; /* we are all set */
    goto done;
  }

  /* If we've already set the cookie, free it before re-setting
     it. This can happen if we previously generated a cookie, but
     couldn't write it to a disk. */
  if (*cookie_out)
    tor_free(*cookie_out);

  /* Generate the cookie */
  *cookie_out = tor_malloc(cookie_len);
  if (crypto_rand((char *)*cookie_out, cookie_len) < 0)
    goto done;

  /* Create the string that should be written on the file. */
  memcpy(cookie_file_str, header, strlen(header));
  memcpy(cookie_file_str+strlen(header), *cookie_out, cookie_len);
  if (write_bytes_to_file(fname, cookie_file_str, cookie_file_str_len, 1)) {
    log_warn(LD_FS,"Error writing auth cookie to %s.", escaped(fname));
    goto done;
  }

#ifndef _WIN32
  if (group_readable) {
    if (chmod(fname, 0640)) {
      log_warn(LD_FS,"Unable to make %s group-readable.", escaped(fname));
    }
  }
#else
  (void) group_readable;
#endif

  /* Success! */
  log_info(LD_GENERAL, "Generated auth cookie file in '%s'.", escaped(fname));
  *cookie_is_set_out = 1;
  retval = 0;

 done:
  memwipe(cookie_file_str, 0, cookie_file_str_len);
  tor_free(cookie_file_str);
  return retval;
}
<|MERGE_RESOLUTION|>--- conflicted
+++ resolved
@@ -861,13 +861,8 @@
     "gabelmoo orport=443 "
       "v3ident=ED03BB616EB2F60BEC80151114BB25CEF515B226 "
       "131.188.40.189:80 F204 4413 DAC2 E02E 3D6B CF47 35A1 9BCA 1DE9 7281",
-<<<<<<< HEAD
     "dannenberg orport=443 "
-      "v3ident=585769C78764D58426B8B52B6651A5A71137189A "
-=======
-    "dannenberg orport=443 no-v2 "
       "v3ident=0232AF901C31A04EE9848595AF9BB7620D4C5B2E "
->>>>>>> 11f63d26
       "193.23.244.244:80 7BE6 83E6 5D48 1413 21C5 ED92 F075 C553 64AC 7123",
     "urras orport=80 v3ident=80550987E1D626E3EBA5E5E75A458DE0626D088C "
       "208.83.223.34:443 0AD3 FA88 4D18 F89E EA2D 89C0 1937 9E0E 7FD9 4417",
