--- conflicted
+++ resolved
@@ -2663,13 +2663,7 @@
   config_line_t *cl;
   const char *uname = get_uname();
   int n_ports=0;
-<<<<<<< HEAD
-=======
-  int world_writable_control_socket;
-#define REJECT(arg) \
-  STMT_BEGIN *msg = tor_strdup(arg); return -1; STMT_END
-#define COMPLAIN(arg) STMT_BEGIN log_warn(LD_CONFIG, arg); STMT_END
->>>>>>> 61dcd926
+  int world_writable_control_socket=0;
 
   tor_assert(msg);
   *msg = NULL;
