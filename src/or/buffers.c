--- conflicted
+++ resolved
@@ -1639,17 +1639,7 @@
   char *next, *startaddr;
   struct in_addr in;
 
-<<<<<<< HEAD
   socksver = *data;
-=======
-  if (buf->datalen < 2) /* version and another byte */
-    return 0;
-
-  buf_pullup(buf, MAX_SOCKS_MESSAGE_LEN, 0);
-  tor_assert(buf->head && buf->head->datalen >= 2);
-
-  socksver = *buf->head->data;
->>>>>>> aa45e825
 
   switch (socksver) { /* which version of socks? */
 
@@ -1944,7 +1934,7 @@
   if (buf->datalen < 2)
     return 0;
 
-  buf_pullup(buf, 128, 0);
+  buf_pullup(buf, MAX_SOCKS_MESSAGE_LEN, 0);
   tor_assert(buf->head && buf->head->datalen >= 2);
 
   r = parse_socks_client((uint8_t*)buf->head->data, buf->head->datalen,
@@ -1971,8 +1961,8 @@
   /* Linearize the SOCKS response in the buffer, up to 128 bytes.
    * (parse_socks_client shouldn't need to see anything beyond that.) */
   datalen = evbuffer_get_length(buf);
-  if (datalen > 128)
-    datalen = 128;
+  if (datalen > MAX_SOCKS_MESSAGE_LEN)
+    datalen = MAX_SOCKS_MESSAGE_LEN;
   data = evbuffer_pullup(buf, datalen);
 
   r = parse_socks_client(data, datalen, state, reason, &drain);
