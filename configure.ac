--- conflicted
+++ resolved
@@ -962,7 +962,6 @@
 dnl Make sure to enable support for large off_t if available.
 AC_SYS_LARGEFILE
 
-<<<<<<< HEAD
 AC_CHECK_HEADERS([assert.h \
                   errno.h \
                   fcntl.h \
@@ -1000,6 +999,7 @@
                   sys/mman.h \
                   sys/param.h \
                   sys/prctl.h \
+		  sys/random.h \
                   sys/resource.h \
                   sys/select.h \
                   sys/socket.h \
@@ -1014,67 +1014,6 @@
                   sys/wait.h \
                   syslog.h \
                   utime.h])
-=======
-AC_CHECK_HEADERS(
-        assert.h \
-        errno.h \
-        fcntl.h \
-        signal.h \
-        string.h \
-	sys/capability.h \
-        sys/fcntl.h \
-        sys/stat.h \
-        sys/time.h \
-        sys/types.h \
-        time.h \
-        unistd.h
- , , AC_MSG_WARN(Some headers were not found, compilation may fail.  If compilation succeeds, please send your orconfig.h to the developers so we can fix this warning.))
-
-dnl These headers are not essential
-
-AC_CHECK_HEADERS(
-        arpa/inet.h \
-        crt_externs.h \
-        execinfo.h \
-        grp.h \
-        ifaddrs.h \
-        inttypes.h \
-        limits.h \
-        linux/types.h \
-        machine/limits.h \
-        malloc.h \
-        malloc/malloc.h \
-        malloc_np.h \
-        netdb.h \
-        netinet/in.h \
-        netinet/in6.h \
-        pwd.h \
-	readpassphrase.h \
-        stdint.h \
-	sys/eventfd.h \
-        sys/file.h \
-        sys/ioctl.h \
-        sys/limits.h \
-        sys/mman.h \
-        sys/param.h \
-        sys/prctl.h \
-	sys/random.h \
-        sys/resource.h \
-        sys/select.h \
-        sys/socket.h \
-	sys/statvfs.h \
-        sys/syscall.h \
-	sys/sysctl.h \
-        sys/syslimits.h \
-        sys/time.h \
-        sys/types.h \
-        sys/un.h \
-        sys/utime.h \
-        sys/wait.h \
-        syslog.h \
-        utime.h
-)
->>>>>>> 39f51dfa
 
 AC_CHECK_HEADERS(sys/param.h)
 
